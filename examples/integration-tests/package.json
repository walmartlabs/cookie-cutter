--- conflicted
+++ resolved
@@ -8,12 +8,8 @@
         "@walmartlabs/cookie-cutter-grpc": "^1.3.0-beta"
     },
     "devDependencies": {
-<<<<<<< HEAD
-        "protobufjs": "6.8.8",
+        "protobufjs": "6.9.0",
         "typescript": "workspace:*"
-=======
-        "protobufjs": "6.9.0"
->>>>>>> 6b4d5732
     },
     "scripts": {
         "prebuild": "pbjs -t static-module -w commonjs -o ./src/tally.js tally.proto && pbts -o ./src/tally.d.ts ./src/tally.js",
