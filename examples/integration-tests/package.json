--- conflicted
+++ resolved
@@ -4,19 +4,11 @@
     "version": "0.0.0",
     "license": "Apache-2.0",
     "dependencies": {
-<<<<<<< HEAD
         "@walmartlabs/cookie-cutter-core": "^1.3.0-beta",
         "@walmartlabs/cookie-cutter-grpc": "^1.3.0-beta"
     },
     "devDependencies": {
-        "protobufjs": "6.8.8"
-=======
-        "@walmartlabs/cookie-cutter-core": "^1.2.0-rc",
-        "@walmartlabs/cookie-cutter-grpc": "^1.2.0-rc"
-    },
-    "devDependencies": {
         "protobufjs": "6.9.0"
->>>>>>> 533c986e
     },
     "scripts": {
         "prebuild": "pbjs -t static-module -w commonjs -o ./src/tally.js tally.proto && pbts -o ./src/tally.d.ts ./src/tally.js",
