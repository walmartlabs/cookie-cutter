--- conflicted
+++ resolved
@@ -6,17 +6,13 @@
     "docs/website",
     "examples/*"
   ],
-<<<<<<< HEAD
   "engines": {
     "node": ">=10.0.0"
   },
   "resolutions": {
     "opentracing": "0.14.4",
-    "typescript": "3.8.3"
-=======
-  "resolutions": {
+    "typescript": "3.8.3",
     "marked": "^0.7.0"
->>>>>>> 6b4d5732
   },
   "devDependencies": {
     "@types/expect": "24.3.0",
@@ -28,16 +24,10 @@
     "jest": "25.5.4",
     "jest-junit": "10.0.0",
     "prettier": "1.19.1",
-<<<<<<< HEAD
-    "semver": "7.1.3",
     "supports-color": "^7.1.0",
-    "ts-jest": "25.2.1",
-    "tslint": "6.0.0",
-=======
     "semver": "7.3.2",
     "ts-jest": "25.5.1",
     "tslint": "6.1.2",
->>>>>>> 6b4d5732
     "tslint-config-prettier": "1.18.0",
     "tslint-plugin-prettier": "2.3.0",
     "typescript": "3.8.3",
