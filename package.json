--- conflicted
+++ resolved
@@ -7,13 +7,8 @@
     "examples/*"
   ],
   "resolutions": {
-<<<<<<< HEAD
-    "marked": "^0.7.0",
-    "lz4": "0.6.3"
-=======
     "lz4": "0.6.3",
     "marked": "^0.7.0"
->>>>>>> f1db3943
   },
   "engines": {
     "node": ">=10.0.0"
