{
  "private": true,
  "workspaces": [
    "packages/core",
    "packages/*",
    "docs/website",
    "examples/*"
  ],
  "resolutions": {
<<<<<<< HEAD
    "lz4": "0.6.3",
    "ws": "^7.4.6",
    "y18n": "^5.0.5",
    "lodash": "^4.17.21",
    "underscore": "^1.12.1",
    "hosted-git-info": "^2.8.9",
    "json-schema": "^0.4.0"
  },
  "engines": {
    "node": ">=10.0.0"
  },
  "devDependencies": {
    "@types/jest": "27.0.2",
    "@types/long": "4.0.1",
    "@types/node": "10.17.30",
    "glob": "7.1.6",
    "jest": "27.3.1",
    "jest-junit": "13.0.0",
    "prettier": "1.19.1",
    "semver": "7.3.2",
    "ts-jest": "27.0.7",
    "tslint": "6.1.3",
    "tslint-config-prettier": "1.18.0",
    "tslint-plugin-prettier": "2.3.0",
    "typescript": "3.9.4"
=======
    "json-schema": "^0.4.0",
    "protobufjs": "^6.11.3",
    "moment": "^2.29.4"
  },
  "engines": {
    "node": ">=12.0.0"
  },
  "devDependencies": {
    "@types/jest": "27.0.3",
    "@types/long": "^4.0.2",
    "@types/node": "10.17.60",
    "glob": "7.1.7",
    "jest": "27.3.1",
    "jest-junit": "13.0.0",
    "prettier": "1.19.1",
    "semver": "^7.3.7",
    "ts-jest": "27.0.7",
    "tslint": "^6.1.3",
    "tslint-config-prettier": "^1.18.0",
    "tslint-plugin-prettier": "^2.3.0",
    "typescript": "3.9.10"
>>>>>>> 08809c98
  },
  "scripts": {
    "build": "yarn workspaces run build",
    "test": "yarn workspaces run test",
    "lint": "yarn workspaces run lint",
    "lint:fix": "yarn workspaces run lint:fix",
    "license-headers": "node fix-headers.js",
    "bump-version": "node bump-version.js"
  }
}<|MERGE_RESOLUTION|>--- conflicted
+++ resolved
@@ -7,33 +7,6 @@
     "examples/*"
   ],
   "resolutions": {
-<<<<<<< HEAD
-    "lz4": "0.6.3",
-    "ws": "^7.4.6",
-    "y18n": "^5.0.5",
-    "lodash": "^4.17.21",
-    "underscore": "^1.12.1",
-    "hosted-git-info": "^2.8.9",
-    "json-schema": "^0.4.0"
-  },
-  "engines": {
-    "node": ">=10.0.0"
-  },
-  "devDependencies": {
-    "@types/jest": "27.0.2",
-    "@types/long": "4.0.1",
-    "@types/node": "10.17.30",
-    "glob": "7.1.6",
-    "jest": "27.3.1",
-    "jest-junit": "13.0.0",
-    "prettier": "1.19.1",
-    "semver": "7.3.2",
-    "ts-jest": "27.0.7",
-    "tslint": "6.1.3",
-    "tslint-config-prettier": "1.18.0",
-    "tslint-plugin-prettier": "2.3.0",
-    "typescript": "3.9.4"
-=======
     "json-schema": "^0.4.0",
     "protobufjs": "^6.11.3",
     "moment": "^2.29.4"
@@ -55,7 +28,6 @@
     "tslint-config-prettier": "^1.18.0",
     "tslint-plugin-prettier": "^2.3.0",
     "typescript": "3.9.10"
->>>>>>> 08809c98
   },
   "scripts": {
     "build": "yarn workspaces run build",
