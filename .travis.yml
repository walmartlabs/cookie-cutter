language: node_js
branches:
  only: 
    - master
    - develop
    - /^release/.*$/
stages:
    - smoke
    - name: test
      if: type = cron OR (type = pull_request AND (branch = master OR commit_message =~ /\[full(-| )ci\]/))
    - name: integrate
      if: type = cron OR (type = pull_request AND (branch = master OR commit_message =~ /\[full(-| )ci\]/))
    - name: deploy
      if: (branch in (master, develop) OR branch =~ ^release/.*$) AND type = push

matrix:
    include:
        - name: "Linux Node 10 (Lint + Test)"
          os: linux
          node_js: 10
          stage: smoke
          script: yarn build && yarn lint && yarn test

<<<<<<< HEAD
        - name: "Linux Node 8"
          os: linux
          node_js: 8
          stage: test
=======
        - name: "Audit Dependencies"
          os: linux
          node_js: 10
          stage: smoke
          if: type = cron
          script: yarn audit

>>>>>>> 3263752e
        - name: "Linux Node 12"
          os: linux
          node_js: 12
          stage: test
        - name: "OSX Node 10"
          os: osx
          node_js: 10
          stage: test
        - name: "Windows Node 10"
          os: windows
          node_js: 10
          stage: test
          env:
            - YARN_GPG=no # Windows build agent will hang without this
<<<<<<< HEAD
          
        - name: "MSSQL"
          os: linux
          node_js: 8
=======

        - name: "MSSQL"
          os: linux
          node_js: 10
>>>>>>> 3263752e
          stage: integrate
          services:
            - docker
          script: yarn build && cd packages/mssql && yarn integrate

<<<<<<< HEAD
        - name: "Kafka"
          os: linux
          node_js: 8
=======
        - name: "AMQP"
          os: linux
          node_js: 10
          stage: integrate
          services:
            - docker
          script: yarn build && cd packages/amqp && yarn integrate

        - name: "Kafka"
          os: linux
          node_js: 10
>>>>>>> 3263752e
          stage: integrate
          services:
            - docker
          script: yarn build && cd packages/kafka && yarn integrate

        - name: "Prometheus"
          os: linux
<<<<<<< HEAD
          node_js: 8
=======
          node_js: 10
>>>>>>> 3263752e
          stage: integrate
          services:
            - docker
          script: yarn build && cd packages/prometheus && yarn integrate

        - name: "S3"
          os: linux
<<<<<<< HEAD
          node_js: 8
=======
          node_js: 10
>>>>>>> 3263752e
          stage: integrate
          services:
            - docker
          script: yarn build && cd packages/s3 && yarn integrate

        - name: "Redis"
          os: linux
<<<<<<< HEAD
          node_js: 8
=======
          node_js: 10
>>>>>>> 3263752e
          stage: integrate
          services:
            - docker
          script: yarn build && cd packages/redis && yarn integrate

        - name: "Publish to NPM"
          os: linux
          node_js: 10
          stage: deploy
          env:
            - secure: "X4e3tI6zIOShCVHgao7vd7qJQXh2nOlE0SCYGsQhSAxe3c9+rBX7ih9tS5PTACOyvxXqrhqVHhn7P9yTZQT1ponFY0yzWDHcTWtzIDLaXnL189MN6hNq7zz6aPC/zy6/RLUay63/yeyHWCl2MlJYxjcFTsgJRVU2W9hzyl99SDPQrDTNwZKN3rEdqDQxjXTZAxIRRE4RNYPfOkTQpKXIP0JiFUszKhGOE4YA56f0YNVQG2OCdlG/y38qDRK7RTVeechao3XdpkIfuDcJNlx4xFFTRmuciOIbgM6UsDZaCIKjVa06LhR9WApTGG5J91lTpC/3h6v1A0dY13drjQaHY1XLca0Yt2zYTu+o8gLngaPuqLuQDFNXBkuov/r8o8dqAIHHPr/TfeT5mSs7bgTLOFc0ABttpubk6T1LuITZvdEwtfH2z0mivad7d0P4C+jQRlN8mO8kuBzDo9BfX9Bn2yStRdvXcbjhw2tPth16RWIq2HmpTyC/wWRYFdREJnRRGC5GNnEKZbJN2zXxOrLeJkbQeFdavpwDZqKV0xi3ni5CBKIw/hF4efF5VKuIrMkTgdi3pI5QmZHqDOYNgeLG1KFTm6mwZGD9VHpFSt3WokC/92SbcxM/UvLCQ/vxp+CkvcIuzTQ9b5bCakYbAJ5MTBjzfsEhep4lB1Hytb0C668="
          script: |
                  echo "//registry.npmjs.org/:_authToken=${NPM_TOKEN}" > ~/.npmrc
                  yarn build && node ./.ci/deploy.js

        - name: "Publish to GitHub Pages"
          if: branch = master
          os: linux
<<<<<<< HEAD
          node_js: 8
=======
          node_js: 10
>>>>>>> 3263752e
          stage: deploy
          env:
            - GH_NAME=sklose
            - GH_EMAIL=sebastian.klose@walmart.com
            - secure: "GlsrfPBNJWOzBL0xGo/B/V9x6Q4FvTt4icFKIneqfpopPEqJZKG6Pc1IcE0bssuiv+FIq+K9I0CAQF7Lz9e5X1BT/Sscnz69qTlbf0f46DBvXE8bNeLrRH7FEQHuiyEosJiB0lF9lgok0PwCsJXyAeevktNmI9udkULk9wYGrA8EiQnrJwApYBhJenHpy51fSFO2rHwE7acgaf6kKZXvIkiaWg35+jM+JJwfw3eSWi+ktfJ3KXsMPk0eb+ji0Py85vL2IMvJt7aDYSf5RIIApZjHuWCdSw42gPX3szlmFJ7Kb6BwKQd5Bo5otIlywg3uZ4G08xnJg6vHIAxDU93bgT0i82qHAkCo8IWsl6XcZFisdjdplI1Aw2w2HiIFtT0APPmUwarQWW7m8Y6s3uTDMXQCl2CFlaL0pK4y1tfz68M3YI4aotueQDJbDxUn/C81K6RnVZPV/oXGfx3WMN6nCdMQwX2xwS6AxCO6X1N7suXmSq6Bew/yP9kO+tD8Qd2BOOnXvFCqlmHgL0MVYEAZVl3bo4aayfoquT/iLG85+XoSRgnbVXEhHiYQQP3g0AorBOamBGkaWd71kJBgwX6JTn49RFK/8A85pNEovz6L72hV9uFFlKDJpOeo5UgZOZ76xQS5TPF7HCeT8IPui5F5boN+NE9OzFG1despJYt8WEo="
          script: |
                  git config --global user.name "${GH_NAME}"
                  git config --global user.email "${GH_EMAIL}"
                  echo "machine github.com login ${GH_NAME} password ${GH_TOKEN}" > ~/.netrc
                  cd docs/website && yarn install && GIT_USER="${GH_NAME}" yarn run publish-gh-pages

<<<<<<< HEAD
=======

>>>>>>> 3263752e
before_install:
  - curl -o- -L https://yarnpkg.com/install.sh | bash -s -- --version 1.21.1
  - export PATH="$HOME/.yarn/bin:$PATH"

install:
<<<<<<< HEAD
  # https://github.com/walmartlabs/cookie-cutter/pull/51
  # the kubernetes-client package currently doesn't support node 8 so as a workaround
  # create a special package.json that doesn't try to yarn install it. Rely on other stages
  # to build and test it.
  - if node --version | grep -q v8\.* ; then cp package.v8.json package.json && echo copied package.v8.json into package.json ; fi
  - yarn install
=======
  - yarn install --frozen-lockfile
>>>>>>> 3263752e

script: yarn build && yarn test<|MERGE_RESOLUTION|>--- conflicted
+++ resolved
@@ -21,12 +21,6 @@
           stage: smoke
           script: yarn build && yarn lint && yarn test
 
-<<<<<<< HEAD
-        - name: "Linux Node 8"
-          os: linux
-          node_js: 8
-          stage: test
-=======
         - name: "Audit Dependencies"
           os: linux
           node_js: 10
@@ -34,7 +28,6 @@
           if: type = cron
           script: yarn audit
 
->>>>>>> 3263752e
         - name: "Linux Node 12"
           os: linux
           node_js: 12
@@ -49,27 +42,15 @@
           stage: test
           env:
             - YARN_GPG=no # Windows build agent will hang without this
-<<<<<<< HEAD
-          
-        - name: "MSSQL"
-          os: linux
-          node_js: 8
-=======
 
         - name: "MSSQL"
           os: linux
           node_js: 10
->>>>>>> 3263752e
           stage: integrate
           services:
             - docker
           script: yarn build && cd packages/mssql && yarn integrate
 
-<<<<<<< HEAD
-        - name: "Kafka"
-          os: linux
-          node_js: 8
-=======
         - name: "AMQP"
           os: linux
           node_js: 10
@@ -81,7 +62,6 @@
         - name: "Kafka"
           os: linux
           node_js: 10
->>>>>>> 3263752e
           stage: integrate
           services:
             - docker
@@ -89,11 +69,7 @@
 
         - name: "Prometheus"
           os: linux
-<<<<<<< HEAD
-          node_js: 8
-=======
           node_js: 10
->>>>>>> 3263752e
           stage: integrate
           services:
             - docker
@@ -101,11 +77,7 @@
 
         - name: "S3"
           os: linux
-<<<<<<< HEAD
-          node_js: 8
-=======
           node_js: 10
->>>>>>> 3263752e
           stage: integrate
           services:
             - docker
@@ -113,11 +85,7 @@
 
         - name: "Redis"
           os: linux
-<<<<<<< HEAD
-          node_js: 8
-=======
           node_js: 10
->>>>>>> 3263752e
           stage: integrate
           services:
             - docker
@@ -136,11 +104,7 @@
         - name: "Publish to GitHub Pages"
           if: branch = master
           os: linux
-<<<<<<< HEAD
-          node_js: 8
-=======
           node_js: 10
->>>>>>> 3263752e
           stage: deploy
           env:
             - GH_NAME=sklose
@@ -152,24 +116,11 @@
                   echo "machine github.com login ${GH_NAME} password ${GH_TOKEN}" > ~/.netrc
                   cd docs/website && yarn install && GIT_USER="${GH_NAME}" yarn run publish-gh-pages
 
-<<<<<<< HEAD
-=======
-
->>>>>>> 3263752e
 before_install:
   - curl -o- -L https://yarnpkg.com/install.sh | bash -s -- --version 1.21.1
   - export PATH="$HOME/.yarn/bin:$PATH"
 
 install:
-<<<<<<< HEAD
-  # https://github.com/walmartlabs/cookie-cutter/pull/51
-  # the kubernetes-client package currently doesn't support node 8 so as a workaround
-  # create a special package.json that doesn't try to yarn install it. Rely on other stages
-  # to build and test it.
-  - if node --version | grep -q v8\.* ; then cp package.v8.json package.json && echo copied package.v8.json into package.json ; fi
-  - yarn install
-=======
   - yarn install --frozen-lockfile
->>>>>>> 3263752e
 
 script: yarn build && yarn test