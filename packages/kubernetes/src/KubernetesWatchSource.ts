--- conflicted
+++ resolved
@@ -91,11 +91,7 @@
             return;
         }
 
-<<<<<<< HEAD
-        this.logger.info(`Starting watch`, {
-=======
         this.logger.debug(`Starting watch`, {
->>>>>>> 3263752e
             queryPath: this.queryPath,
             queryParams: this.queryParams,
             reconnectTimeout: this.reconnectTimeout,
@@ -156,11 +152,7 @@
 
         watchPromise.then(
             (resp) => {
-<<<<<<< HEAD
-                this.logger.info(resp, {
-=======
                 this.logger.debug(resp, {
->>>>>>> 3263752e
                     queryPath: this.queryPath,
                     queryParams: this.queryParams,
                 });
