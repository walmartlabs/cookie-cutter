--- conflicted
+++ resolved
@@ -1,10 +1,6 @@
 {
     "name": "@walmartlabs/cookie-cutter-kubernetes",
-<<<<<<< HEAD
-    "version": "1.2.0",
-=======
     "version": "1.3.0-rc.0",
->>>>>>> 3263752e
     "license": "Apache-2.0",
     "main": "dist/index.js",
     "types": "dist/index.d.ts",
@@ -22,15 +18,6 @@
         "express": "4.17.1",
         "express-async-handler": "1.1.4",
         "fast-json-patch": "3.0.0-1",
-<<<<<<< HEAD
-        "lodash": "4.17.15",
-        "opentracing": "0.14.4",
-        "request": "2.88.2",
-        "request-promise-native": "1.0.8"
-    },
-    "peerDependencies": {
-        "@walmartlabs/cookie-cutter-core": "^1.2.0"
-=======
         "lodash": "4.17.20",
         "opentracing": "0.14.4",
         "request": "2.88.2",
@@ -38,16 +25,11 @@
     },
     "peerDependencies": {
         "@walmartlabs/cookie-cutter-core": "^1.3.0-rc"
->>>>>>> 3263752e
     },
     "devDependencies": {
         "@types/express": "4.17.3",
         "@types/request-promise-native": "1.0.17",
-<<<<<<< HEAD
-        "@walmartlabs/cookie-cutter-core": "^1.2.0"
-=======
         "@walmartlabs/cookie-cutter-core": "^1.3.0-rc"
->>>>>>> 3263752e
     },
     "scripts": {
         "build": "tsc",
