{
    "name": "@walmartlabs/cookie-cutter-kafka",
<<<<<<< HEAD
    "version": "1.3.1",
=======
    "version": "1.4.0-beta.5",
>>>>>>> ad5cdd82
    "license": "Apache-2.0",
    "main": "dist/index.js",
    "types": "dist/index.d.ts",
    "homepage": "https://walmartlabs.github.io/cookie-cutter",
    "repository": {
        "type": "git",
        "url": "https://github.com/walmartlabs/cookie-cutter.git"
    },
    "bugs": {
        "url": "https://github.com/walmartlabs/cookie-cutter/issues"
    },
    "dependencies": {
        "change-case": "4.1.1",
<<<<<<< HEAD
        "kafkajs": "1.12.0",
=======
        "kafkajs": "1.15.0",
>>>>>>> ad5cdd82
        "kafkajs-snappy": "1.1.0",
        "kafkajs-lz4": "1.2.1",
        "long": "4.0.0",
        "murmurhash": "1.0.0",
        "opentracing": "0.14.4",
        "uuid": "8.3.0"
    },
    "devDependencies": {
<<<<<<< HEAD
        "@walmartlabs/cookie-cutter-core": "^1.3.0",
=======
        "@walmartlabs/cookie-cutter-core": "^1.4.0-beta",
>>>>>>> ad5cdd82
        "ip": "1.1.5"
    },
    "scripts": {
        "build": "tsc",
        "test": "jest --config=../../jest.unit.config.js --rootDir=.",
        "integrate": "export HOST_IP=$(node -e \"console.log(require('ip').address())\") && docker-compose up -d && jest --config=../../jest.integration.config.js --rootDir=.; R=$?; docker-compose down; bash -c \"exit $R\"",
        "lint": "tslint --project tsconfig.json",
        "lint:fix": "yarn run lint --fix"
    }
}<|MERGE_RESOLUTION|>--- conflicted
+++ resolved
@@ -1,10 +1,6 @@
 {
     "name": "@walmartlabs/cookie-cutter-kafka",
-<<<<<<< HEAD
-    "version": "1.3.1",
-=======
     "version": "1.4.0-beta.5",
->>>>>>> ad5cdd82
     "license": "Apache-2.0",
     "main": "dist/index.js",
     "types": "dist/index.d.ts",
@@ -18,11 +14,7 @@
     },
     "dependencies": {
         "change-case": "4.1.1",
-<<<<<<< HEAD
-        "kafkajs": "1.12.0",
-=======
         "kafkajs": "1.15.0",
->>>>>>> ad5cdd82
         "kafkajs-snappy": "1.1.0",
         "kafkajs-lz4": "1.2.1",
         "long": "4.0.0",
@@ -31,11 +23,7 @@
         "uuid": "8.3.0"
     },
     "devDependencies": {
-<<<<<<< HEAD
-        "@walmartlabs/cookie-cutter-core": "^1.3.0",
-=======
         "@walmartlabs/cookie-cutter-core": "^1.4.0-beta",
->>>>>>> ad5cdd82
         "ip": "1.1.5"
     },
     "scripts": {
