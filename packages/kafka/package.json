{
    "name": "@walmartlabs/cookie-cutter-kafka",
    "version": "1.3.0-beta.2",
    "license": "Apache-2.0",
    "main": "dist/index.js",
    "types": "dist/index.d.ts",
    "homepage": "https://walmartlabs.github.io/cookie-cutter",
    "repository": {
        "type": "git",
        "url": "https://github.com/walmartlabs/cookie-cutter.git"
    },
    "bugs": {
        "url": "https://github.com/walmartlabs/cookie-cutter/issues"
    },
    "dependencies": {
        "change-case": "4.1.1",
        "kafkajs": "1.12.0",
        "kafkajs-lz4": "1.2.1",
        "kafkajs-snappy": "1.1.0",
        "long": "4.0.0",
<<<<<<< HEAD
        "murmurhash": "0.0.2",
        "opentracing": "workspace:*",
        "uuid": "7.0.2"
=======
        "murmurhash": "1.0.0",
        "opentracing": "0.14.4",
        "uuid": "8.0.0"
>>>>>>> 6b4d5732
    },
    "devDependencies": {
        "@walmartlabs/cookie-cutter-core": "^1.3.0-beta",
        "ip": "1.1.5",
        "typescript": "workspace:*"
    },
    "scripts": {
        "build": "tsc",
        "test": "jest --config=../../jest.unit.config.js --rootDir=.",
        "integrate": "export HOST_IP=$(node -e \"console.log(require('ip').address())\") && docker-compose up -d && jest --config=../../jest.integration.config.js --rootDir=.; R=$?; docker-compose down; bash -c \"exit $R\"",
        "lint": "tslint --project tsconfig.json",
        "lint:fix": "yarn run lint --fix"
    }
}<|MERGE_RESOLUTION|>--- conflicted
+++ resolved
@@ -18,15 +18,9 @@
         "kafkajs-lz4": "1.2.1",
         "kafkajs-snappy": "1.1.0",
         "long": "4.0.0",
-<<<<<<< HEAD
-        "murmurhash": "0.0.2",
+        "murmurhash": "1.0.0",
         "opentracing": "workspace:*",
-        "uuid": "7.0.2"
-=======
-        "murmurhash": "1.0.0",
-        "opentracing": "0.14.4",
         "uuid": "8.0.0"
->>>>>>> 6b4d5732
     },
     "devDependencies": {
         "@walmartlabs/cookie-cutter-core": "^1.3.0-beta",
