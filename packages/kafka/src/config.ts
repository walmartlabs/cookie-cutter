--- conflicted
+++ resolved
@@ -32,14 +32,9 @@
 
     @config.field(config.converters.timespan)
     public set requestTimeout(_: number) {
-<<<<<<< HEAD
         config.noop();
     }
     public get requestTimeout(): number {
-=======
-        config.noop();
-    }
-    public get requestTimeout(): number {
         return config.noop();
     }
 
@@ -48,7 +43,6 @@
         config.noop();
     }
     public get clientIdPrefix(): string {
->>>>>>> 08809c98
         return config.noop();
     }
 }
@@ -155,8 +149,6 @@
     public get sessionTimeout(): number {
         return config.noop();
     }
-<<<<<<< HEAD
-=======
 
     @config.field(config.converters.none)
     public set additionalHeaderNames(_: { [key: string]: string }) {
@@ -165,7 +157,6 @@
     public get additionalHeaderNames(): { [key: string]: string } {
         return config.noop();
     }
->>>>>>> 08809c98
 }
 
 @config.section
@@ -210,8 +201,6 @@
     public get compressionMode(): KafkaPublisherCompressionMode {
         return config.noop();
     }
-<<<<<<< HEAD
-=======
 
     @config.field(config.converters.string)
     public set clientIdPrefix(_: string) {
@@ -220,7 +209,6 @@
     public get clientIdPrefix(): string {
         return config.noop();
     }
->>>>>>> 08809c98
 }
 
 export function topicConverter(
