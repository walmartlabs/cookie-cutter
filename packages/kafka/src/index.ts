/*
Copyright (c) Walmart Inc.

This source code is licensed under the Apache 2.0 license found in the
LICENSE file in the root directory of this source tree.
*/

import {
    config,
    EventSourcedMetadata,
    IInputSource,
    IMessageEncoder,
    IOutputSink,
    IPublishedMessage,
} from "@walmartlabs/cookie-cutter-core";
import { KafkaPublisherConfiguration, KafkaSubscriptionConfiguration } from "./config";
import { KafkaSink } from "./KafkaSink";
import { KafkaSource } from "./KafkaSource";
import { IRawKafkaMessage } from "./model";
import * as tls from "tls";

export enum KafkaOffsetResetStrategy {
    // starts consuming from the latest offset if no consumer group is present
    Latest = 1,
    // starts consuming from the earliest offset if no consumer group is present
    Earliest,
    // always starts consuming from the latest offset even if a consumer group is present
    AlwaysLatest,
    // always starts consuming from the earliest offset even if a consumer group is present
    AlwaysEarliest,
}

export interface IKafkaHeaderNames {
    readonly eventType: string;
    readonly sequenceNumber: string;
    readonly stream: string;
    readonly timestamp: string;
    readonly contentType: string;
}

export const DefaultKafkaHeaderNames: IKafkaHeaderNames = {
    eventType: EventSourcedMetadata.EventType,
    sequenceNumber: EventSourcedMetadata.SequenceNumber,
    stream: EventSourcedMetadata.Stream,
    timestamp: EventSourcedMetadata.Timestamp,
    contentType: "X-Message-Type",
};

export interface IKafkaBrokerConfiguration {
    readonly broker: string | string[];
    readonly encoder: IMessageEncoder;
    readonly headerNames?: IKafkaHeaderNames;
    readonly ssl?: tls.ConnectionOptions;
}

export interface IKafkaSubscriptionConfiguration {
    /**
     * Kafka consumer group id
     */
    readonly group: string;
    /**
     * Topics to consume
     */
    readonly topics: string | (string | IKafkaTopic)[];
    /**
     * Whether message consumption should be enable Exactly once Semantics (EoS).
     *
     * If EOS, consumed offset for a message will only be committed
     * when a message has been released.
     *
     * Allows consumer to participate in the "consume-transform-producer" loop
     */
    readonly eos?: boolean;
    readonly consumeTimeout?: number;
    readonly maxBytesPerPartition?: number;
    /**
     * The rate at which to periodically commit offsets to Kafka. Defaults to 60000 ms (1 min).
     */
    readonly offsetCommitInterval?: number;

    readonly preprocessor?: IKafkaMessagePreprocessor;

    /**
     * Timeout used to detect failures.
     * The consumer sends periodic heartbeats to indicate its liveness to the broker.
     * If no heartbeats are received by the broker before the expiration of this session timeout,
     * then the broker will remove this consumer from the group and initiate a rebalance.
     *
     * Defaults to 30s, src: https://kafka.js.org/docs/consuming
     */
    readonly sessionTimeout?: number;
<<<<<<< HEAD
=======
}

export interface IKafkaClientConfiguration {
    /*
     * Time in milliseconds to wait for a successful connection. The default value is: 1000
     * https://kafka.js.org/docs/configuration#connection-timeout
     */
    readonly connectionTimeout?: number;

    /*
     * Time in milliseconds to wait for a successful request. The default value is: 30000
     * https://kafka.js.org/docs/configuration#request-timeout
     */
    readonly requestTimeout?: number;
>>>>>>> 404187c8
}

export enum KafkaMessagePublishingStrategy {
    NonTransactional = 1,
    Transactional,
    ExactlyOnceSemantics,
}

export enum KafkaPublisherCompressionMode {
    /** Messages will be published as-is without any compression. */
    None = 1,
    /** Messages will be compressed with the Gzip algorithm before being published. */
    Gzip,
    /** Messages will be compressed with the Snappy algorithm before being published. */
    Snappy,
    /** Messages will be compressed with the LZ4 algorithm before being published. */
    LZ4,
}

export interface IKafkaPublisherConfiguration {
    readonly defaultTopic?: string;
    readonly maximumBatchSize?: number;
    /**
     * The message publishing strategy to use for the underlying
     * kafka publisher. `Transactional` will attempt to publish
     * using kafka transactions and rollback on any errors. `ExactlyOnceSemantics`
     * will attempt commit offsets for any consumed messages as part of a
     * "consume-transform-produce" loop within a kafka transaction. In order to
     * enable `ExactlyOnceSemantics` a corresponding KafkaSource needs to be setup
     * with the `eos` option turned on. Defaults to `NonTransactional`.
     */
    readonly messagePublishingStrategy?: KafkaMessagePublishingStrategy;
    /**
     * Unique ID which will be associated with producer's transactions.
     *
     * Should be static across application runs. From the docs:
     * > The key to fencing out zombies properly is to ensure that the input topics
     * > and partitions in the read-process-write cycle is always the same for a given
     * > transactional.id. If this isn’t true, then it is possible for some messages to
     * > leak through the fencing provided by transactions.
     */
    readonly transactionalId?: string;
    /**
     * Determines which compression mode, if any, should be used to produce messages.
     * Defaults to `None`.
     */
    readonly compressionMode?: KafkaPublisherCompressionMode;
}

export interface IKafkaTopic {
    readonly name: string;
    readonly offsetResetStrategy?: KafkaOffsetResetStrategy;
}

export enum KafkaMetadata {
    Timestamp = "timestamp",
    Topic = "topic",
    Offset = "offset",
    Partition = "partition",
    Key = "key",
    Tombstone = "tombstone",
    ExactlyOnceSemantics = "eos",
    ConsumerGroupId = "consumerGroupId",
    ConsumerGroupEpoch = "consumerGroupEpoch",
}

export { IRawKafkaMessage } from "./model";

export interface IKafkaMessagePreprocessor {
    process(msg: IRawKafkaMessage): IRawKafkaMessage;
}

export function kafkaSource(
    configuration: IKafkaBrokerConfiguration &
        IKafkaSubscriptionConfiguration &
        IKafkaClientConfiguration
): IInputSource {
    configuration = config.parse(KafkaSubscriptionConfiguration, configuration, {
        consumeTimeout: 50,
        offsetCommitInterval: 5000,
        eos: false,
        headerNames: DefaultKafkaHeaderNames,
        preprocessor: {
            process: (msg) => msg,
        },
        connectionTimeout: 1000,
        requestTimeout: 30000,
    });
    return new KafkaSource(configuration);
}

export function kafkaSink(
    configuration: IKafkaBrokerConfiguration & IKafkaPublisherConfiguration
): IOutputSink<IPublishedMessage> {
    configuration = config.parse(KafkaPublisherConfiguration, configuration, {
        messagePublishingStrategy: KafkaMessagePublishingStrategy.NonTransactional,
        maximumBatchSize: 1000,
        headerNames: DefaultKafkaHeaderNames,
        compressionMode: KafkaPublisherCompressionMode.None,
    });
    return new KafkaSink(configuration);
}<|MERGE_RESOLUTION|>--- conflicted
+++ resolved
@@ -89,8 +89,6 @@
      * Defaults to 30s, src: https://kafka.js.org/docs/consuming
      */
     readonly sessionTimeout?: number;
-<<<<<<< HEAD
-=======
 }
 
 export interface IKafkaClientConfiguration {
@@ -105,7 +103,6 @@
      * https://kafka.js.org/docs/configuration#request-timeout
      */
     readonly requestTimeout?: number;
->>>>>>> 404187c8
 }
 
 export enum KafkaMessagePublishingStrategy {
