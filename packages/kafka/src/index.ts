/*
Copyright (c) Walmart Inc.

This source code is licensed under the Apache 2.0 license found in the
LICENSE file in the root directory of this source tree.
*/

import {
    config,
    EventSourcedMetadata,
    IInputSource,
    IMessageEncoder,
    IOutputSink,
    IPublishedMessage,
} from "@walmartlabs/cookie-cutter-core";
import { KafkaPublisherConfiguration, KafkaSubscriptionConfiguration } from "./config";
import { KafkaSink } from "./KafkaSink";
import { KafkaSource } from "./KafkaSource";
import { IRawKafkaMessage } from "./model";
import * as tls from "tls";

export enum KafkaOffsetResetStrategy {
    // starts consuming from the latest offset if no consumer group is present
    Latest = 1,
    // starts consuming from the earliest offset if no consumer group is present
    Earliest,
    // always starts consuming from the latest offset even if a consumer group is present
    AlwaysLatest,
    // always starts consuming from the earliest offset even if a consumer group is present
    AlwaysEarliest,
}

export interface IKafkaHeaderNames {
    readonly eventType: string;
    readonly sequenceNumber: string;
    readonly stream: string;
    readonly timestamp: string;
    readonly contentType: string;
}

export const DefaultKafkaHeaderNames: IKafkaHeaderNames = {
    eventType: EventSourcedMetadata.EventType,
    sequenceNumber: EventSourcedMetadata.SequenceNumber,
    stream: EventSourcedMetadata.Stream,
    timestamp: EventSourcedMetadata.Timestamp,
    contentType: "X-Message-Type",
};

export interface IKafkaBrokerConfiguration {
    readonly broker: string | string[];
    readonly encoder: IMessageEncoder;
    readonly headerNames?: IKafkaHeaderNames;
    readonly ssl?: tls.ConnectionOptions;
}

export interface IKafkaSubscriptionConfiguration {
    /**
     * Kafka consumer group id
     */
    readonly group: string;
    /**
     * Topics to consume
     */
    readonly topics: string | (string | IKafkaTopic)[];
    /**
     * Whether message consumption should be enable Exactly once Semantics (EoS).
     *
     * If EOS, consumed offset for a message will only be committed
     * when a message has been released.
     *
     * Allows consumer to participate in the "consume-transform-producer" loop
     */
    readonly eos?: boolean;
    readonly consumeTimeout?: number;
    readonly maxBytesPerPartition?: number;
    /**
     * The rate at which to periodically commit offsets to Kafka. Defaults to 60000 ms (1 min).
     */
    readonly offsetCommitInterval?: number;

    readonly preprocessor?: IKafkaMessagePreprocessor;

    /**
     * Timeout used to detect failures.
     * The consumer sends periodic heartbeats to indicate its liveness to the broker.
     * If no heartbeats are received by the broker before the expiration of this session timeout,
     * then the broker will remove this consumer from the group and initiate a rebalance.
     *
     * Defaults to 30s, src: https://kafka.js.org/docs/consuming
     */
    readonly sessionTimeout?: number;
<<<<<<< HEAD
=======

    /**
     * Additional header names.
     * Useful when consuming messages that have additional information in the message header that
     * needs to be available in message metadata.
     */
    readonly additionalHeaderNames?: { [key: string]: string };
>>>>>>> 08809c98
}

export interface IKafkaClientConfiguration {
    /*
     * Time in milliseconds to wait for a successful connection. The default value is: 1000
     * https://kafka.js.org/docs/configuration#connection-timeout
     */
    readonly connectionTimeout?: number;

    /*
     * Time in milliseconds to wait for a successful request. The default value is: 30000
     * https://kafka.js.org/docs/configuration#request-timeout
     */
    readonly requestTimeout?: number;
<<<<<<< HEAD
=======

    /*
     * Use ClientIdPrefix to quickly identify kafka client.
     * https://kafka.js.org/docs/configuration#broker-discovery
     */
    readonly clientIdPrefix?: string;
>>>>>>> 08809c98
}

export enum KafkaMessagePublishingStrategy {
    NonTransactional = 1,
    Transactional,
    ExactlyOnceSemantics,
}

export enum KafkaPublisherCompressionMode {
    /** Messages will be published as-is without any compression. */
    None = 1,
    /** Messages will be compressed with the Gzip algorithm before being published. */
    Gzip,
    /** Messages will be compressed with the Snappy algorithm before being published. */
    Snappy,
    /** Messages will be compressed with the LZ4 algorithm before being published. */
    LZ4,
}

export interface IKafkaPublisherConfiguration {
    readonly defaultTopic?: string;
    readonly maximumBatchSize?: number;
    /**
     * The message publishing strategy to use for the underlying
     * kafka publisher. `Transactional` will attempt to publish
     * using kafka transactions and rollback on any errors. `ExactlyOnceSemantics`
     * will attempt commit offsets for any consumed messages as part of a
     * "consume-transform-produce" loop within a kafka transaction. In order to
     * enable `ExactlyOnceSemantics` a corresponding KafkaSource needs to be setup
     * with the `eos` option turned on. Defaults to `NonTransactional`.
     */
    readonly messagePublishingStrategy?: KafkaMessagePublishingStrategy;
    /**
     * Unique ID which will be associated with producer's transactions.
     *
     * Should be static across application runs. From the docs:
     * > The key to fencing out zombies properly is to ensure that the input topics
     * > and partitions in the read-process-write cycle is always the same for a given
     * > transactional.id. If this isn’t true, then it is possible for some messages to
     * > leak through the fencing provided by transactions.
     */
    readonly transactionalId?: string;
    /**
     * Determines which compression mode, if any, should be used to produce messages.
     * Defaults to `None`.
     */
    readonly compressionMode?: KafkaPublisherCompressionMode;
<<<<<<< HEAD
=======
    /*
     * Use ClientIdPrefix to quickly identify kafka client.
     * https://kafka.js.org/docs/configuration#broker-discovery
     */
    readonly clientIdPrefix?: string;
>>>>>>> 08809c98
}

export interface IKafkaTopic {
    readonly name: string;
    readonly offsetResetStrategy?: KafkaOffsetResetStrategy;
}

export enum KafkaMetadata {
    Timestamp = "timestamp",
    Topic = "topic",
    Offset = "offset",
    Partition = "partition",
    Key = "key",
    Tombstone = "tombstone",
    ExactlyOnceSemantics = "eos",
    ConsumerGroupId = "consumerGroupId",
    ConsumerGroupEpoch = "consumerGroupEpoch",
}

export { IRawKafkaMessage } from "./model";

export interface IKafkaMessagePreprocessor {
    process(msg: IRawKafkaMessage): IRawKafkaMessage;
}

export function kafkaSource(
    configuration: IKafkaBrokerConfiguration &
        IKafkaSubscriptionConfiguration &
        IKafkaClientConfiguration
): IInputSource {
    configuration = config.parse(KafkaSubscriptionConfiguration, configuration, {
        consumeTimeout: 50,
        offsetCommitInterval: 5000,
        eos: false,
        headerNames: DefaultKafkaHeaderNames,
        preprocessor: {
            process: (msg) => msg,
        },
        connectionTimeout: 1000,
        requestTimeout: 30000,
    });
    return new KafkaSource(configuration);
}

export function kafkaSink(
    configuration: IKafkaBrokerConfiguration & IKafkaPublisherConfiguration
): IOutputSink<IPublishedMessage> {
    configuration = config.parse(KafkaPublisherConfiguration, configuration, {
        messagePublishingStrategy: KafkaMessagePublishingStrategy.NonTransactional,
        maximumBatchSize: 1000,
        headerNames: DefaultKafkaHeaderNames,
        compressionMode: KafkaPublisherCompressionMode.None,
    });
    return new KafkaSink(configuration);
}<|MERGE_RESOLUTION|>--- conflicted
+++ resolved
@@ -89,8 +89,6 @@
      * Defaults to 30s, src: https://kafka.js.org/docs/consuming
      */
     readonly sessionTimeout?: number;
-<<<<<<< HEAD
-=======
 
     /**
      * Additional header names.
@@ -98,7 +96,6 @@
      * needs to be available in message metadata.
      */
     readonly additionalHeaderNames?: { [key: string]: string };
->>>>>>> 08809c98
 }
 
 export interface IKafkaClientConfiguration {
@@ -113,15 +110,12 @@
      * https://kafka.js.org/docs/configuration#request-timeout
      */
     readonly requestTimeout?: number;
-<<<<<<< HEAD
-=======
 
     /*
      * Use ClientIdPrefix to quickly identify kafka client.
      * https://kafka.js.org/docs/configuration#broker-discovery
      */
     readonly clientIdPrefix?: string;
->>>>>>> 08809c98
 }
 
 export enum KafkaMessagePublishingStrategy {
@@ -169,14 +163,11 @@
      * Defaults to `None`.
      */
     readonly compressionMode?: KafkaPublisherCompressionMode;
-<<<<<<< HEAD
-=======
     /*
      * Use ClientIdPrefix to quickly identify kafka client.
      * https://kafka.js.org/docs/configuration#broker-discovery
      */
     readonly clientIdPrefix?: string;
->>>>>>> 08809c98
 }
 
 export interface IKafkaTopic {
