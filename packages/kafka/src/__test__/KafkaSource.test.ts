/*
Copyright (c) Walmart Inc.

This source code is licensed under the Apache 2.0 license found in the
LICENSE file in the root directory of this source tree.
*/

jest.mock("../KafkaConsumer");

import {
    EventSourcedMetadata,
    IInputSourceContext,
    JsonMessageEncoder,
    MessageRef,
} from "@walmartlabs/cookie-cutter-core";
import { DefaultKafkaHeaderNames, KafkaMetadata } from "..";
import { KafkaConsumer } from "../KafkaConsumer";
import { KafkaSource } from "../KafkaSource";
import { IRawKafkaMessage } from "../model";

class ShoppingCartCreated {
    constructor(public shoppingCartId: string) {}
}

const MockInputSourceContext: IInputSourceContext = {
    evict: () => {
        return Promise.resolve();
    },
};

describe("KafkaSource", () => {
    const topicName = "topic";
    const consumerGroupId = "consumer-group";
    const broker = "broker:9092";

    beforeEach(() => {
        jest.clearAllMocks();
    });

    describe("#start", () => {
        const partition = 0;
        const offset = "1";
        let encoder: JsonMessageEncoder;
        let rawMessage: IRawKafkaMessage;

        const additionalHeaders: { [key: string]: string } = {
            rawHeader: "rawHeader",
            internalHeader: "externalHeader",
        };

        beforeEach(() => {
            encoder = new JsonMessageEncoder();
            rawMessage = {
                topic: topicName,
                offset,
                partition,
                key: Buffer.from("key"),
<<<<<<< HEAD
                headers: { "X-Message-Type": "application/json" },
=======
                headers: {
                    "X-Message-Type": "application/json",
                    rawHeader: "raw header value",
                    externalHeader: "external header value",
                    ignoredHeader: "this header is ignored",
                },
>>>>>>> 08809c98
                timestamp: "1554845507549",
                value: Buffer.from(encoder.encode({ type: "test", payload: { foo: "bar" } })),
            };

            (KafkaConsumer.prototype.consume as any).mockImplementationOnce(
                async function*(): AsyncIterableIterator<IRawKafkaMessage> {
                    yield rawMessage;
                }
            );
        });

        it("should yield a message with the appropriate metadata", async () => {
            const source = new KafkaSource({
                topics: [topicName],
                group: consumerGroupId,
                broker,
                encoder,
                eos: true,
                headerNames: DefaultKafkaHeaderNames,
                additionalHeaderNames: additionalHeaders,
                preprocessor: {
                    process: (msg) => msg,
                },
            });

            const messages = source.start(MockInputSourceContext);
            let received: MessageRef;

            for await (const message of messages) {
                received = message;
                await source.stop();
            }

            expect(received).toBeDefined();
            expect(received.metadata(KafkaMetadata.Topic)).toEqual(topicName);
            expect(received.metadata(KafkaMetadata.Partition)).toEqual(rawMessage.partition);
            expect(received.metadata(KafkaMetadata.Offset)).toEqual(rawMessage.offset);
            expect(received.metadata(KafkaMetadata.Key)).toEqual(rawMessage.key.toString());
            expect(received.metadata(KafkaMetadata.Timestamp)).toEqual(
                new Date(parseInt(rawMessage.timestamp, 10))
            );
            expect(received.metadata(KafkaMetadata.Topic)).toEqual(topicName);
            expect(received.metadata(KafkaMetadata.ExactlyOnceSemantics)).toEqual(true);
            expect(received.metadata(KafkaMetadata.ConsumerGroupId)).toEqual(consumerGroupId);
            for (const internalHeaderName of Object.keys(additionalHeaders)) {
                const rawHeaderName: string = additionalHeaders[internalHeaderName];
                expect(received.metadata(internalHeaderName)).toEqual(
                    rawMessage.headers[rawHeaderName]
                );
            }
            expect(received.metadata("ignoredHeader")).toBeUndefined();
        });

        it("should attempt to add offsets for non-transactional messages when releasing", async () => {
            const source = new KafkaSource({
                topics: [topicName],
                group: consumerGroupId,
                broker,
                encoder,
                eos: false,
                headerNames: DefaultKafkaHeaderNames,
                preprocessor: {
                    process: (msg) => msg,
                },
            });

            const messages = source.start(MockInputSourceContext);
            let received: MessageRef;

            for await (const message of messages) {
                received = message;
                await source.stop();
            }

            expect(KafkaConsumer.prototype.addOffsets).toHaveBeenCalledTimes(0);
            await received.release();
            expect(KafkaConsumer.prototype.addOffsets).toHaveBeenCalledTimes(1);
            expect(KafkaConsumer.prototype.addOffsets).toHaveBeenCalledWith({
                topics: [
                    {
                        topic: topicName,
                        partitions: [
                            {
                                partition,
                                offset,
                            },
                        ],
                    },
                ],
            });
        });

        it("should no-op for kafka consumers that enable eos", async () => {
            const source = new KafkaSource({
                topics: [topicName],
                group: consumerGroupId,
                broker,
                encoder,
                eos: true,
                headerNames: DefaultKafkaHeaderNames,
                preprocessor: {
                    process: (msg) => msg,
                },
            });

            const messages = source.start(MockInputSourceContext);
            let received: MessageRef;

            for await (const message of messages) {
                received = message;
                await source.stop();
            }

            expect(KafkaConsumer.prototype.addOffsets).toHaveBeenCalledTimes(0);
            await received.release();
            expect(KafkaConsumer.prototype.addOffsets).toHaveBeenCalledTimes(0);
        });

        it("decodes json encoded messages", async () => {
            const encoder = new JsonMessageEncoder();
            rawMessage = {
                topic: topicName,
                offset,
                partition,
                key: Buffer.from("key"),
                headers: {
                    "X-Message-Type": "application/json",
                    [EventSourcedMetadata.EventType]: ShoppingCartCreated.name,
                },
                timestamp: "1554845507549",
                value: Buffer.from(
                    encoder.encode({
                        type: ShoppingCartCreated.name,
                        payload: { shoppingCartId: "testId" },
                    })
                ),
            };

            (KafkaConsumer.prototype.consume as any).mockImplementationOnce(
                async function*(): AsyncIterableIterator<IRawKafkaMessage> {
                    yield rawMessage;
                }
            );

            const source = new KafkaSource({
                topics: [topicName],
                group: consumerGroupId,
                broker,
                encoder,
                eos: true,
                headerNames: DefaultKafkaHeaderNames,
                preprocessor: {
                    process: (msg) => msg,
                },
            });

            const messages = source.start(MockInputSourceContext);
            let received: MessageRef;

            for await (const message of messages) {
                received = message;
                await source.stop();
            }

            expect(received).toBeDefined();
            expect(received.metadata(KafkaMetadata.Topic)).toEqual(topicName);
            expect(received.metadata(KafkaMetadata.Partition)).toEqual(rawMessage.partition);
            expect(received.metadata(KafkaMetadata.Offset)).toEqual(rawMessage.offset);
            expect(received.metadata(KafkaMetadata.Key)).toEqual(rawMessage.key.toString());
            expect(received.metadata(KafkaMetadata.Timestamp)).toEqual(
                new Date(parseInt(rawMessage.timestamp, 10))
            );
            expect(received.metadata(KafkaMetadata.Topic)).toEqual(topicName);
            expect(received.metadata(KafkaMetadata.ExactlyOnceSemantics)).toEqual(true);
            expect(received.metadata(KafkaMetadata.ConsumerGroupId)).toEqual(consumerGroupId);
        });

        it("decodes json encoded messages with preprocessing", async () => {
            const encoder = new JsonMessageEncoder();

            const envelope = {
                headers: [
                    { key: "X-Message-Type", value: "application/x-some-envelope" },
                    { key: EventSourcedMetadata.EventType, value: ShoppingCartCreated.name },
                ],
                body: Buffer.from(
                    encoder.encode({
                        type: ShoppingCartCreated.name,
                        payload: { shoppingCartId: "testId" },
                    })
                ),
            };

            rawMessage = {
                topic: topicName,
                offset,
                partition,
                key: Buffer.from("key"),
                headers: {},
                timestamp: "1554845507549",
                value: Buffer.from(JSON.stringify(envelope)),
            };

            (KafkaConsumer.prototype.consume as any).mockImplementationOnce(
                async function*(): AsyncIterableIterator<IRawKafkaMessage> {
                    yield rawMessage;
                }
            );

            const source = new KafkaSource({
                topics: [topicName],
                group: consumerGroupId,
                broker,
                encoder,
                eos: true,
                headerNames: DefaultKafkaHeaderNames,
                preprocessor: {
                    process: (msg: IRawKafkaMessage): IRawKafkaMessage => {
                        const envelope = JSON.parse(msg.value.toString());
                        return {
                            ...msg,
                            value: Buffer.from(envelope.body),
                            headers: envelope.headers,
                        };
                    },
                },
            });

            const messages = source.start(MockInputSourceContext);
            let received: MessageRef;

            for await (const message of messages) {
                received = message;
                await source.stop();
            }

            expect(received).toBeDefined();
            expect(received.metadata(KafkaMetadata.Topic)).toEqual(topicName);
            expect(received.metadata(KafkaMetadata.Partition)).toEqual(rawMessage.partition);
            expect(received.metadata(KafkaMetadata.Offset)).toEqual(rawMessage.offset);
            expect(received.metadata(KafkaMetadata.Key)).toEqual(rawMessage.key.toString());
            expect(received.metadata(KafkaMetadata.Timestamp)).toEqual(
                new Date(parseInt(rawMessage.timestamp, 10))
            );
            expect(received.metadata(KafkaMetadata.Topic)).toEqual(topicName);
            expect(received.metadata(KafkaMetadata.ExactlyOnceSemantics)).toEqual(true);
            expect(received.metadata(KafkaMetadata.ConsumerGroupId)).toEqual(consumerGroupId);
        });
    });
});<|MERGE_RESOLUTION|>--- conflicted
+++ resolved
@@ -55,16 +55,12 @@
                 offset,
                 partition,
                 key: Buffer.from("key"),
-<<<<<<< HEAD
-                headers: { "X-Message-Type": "application/json" },
-=======
                 headers: {
                     "X-Message-Type": "application/json",
                     rawHeader: "raw header value",
                     externalHeader: "external header value",
                     ignoredHeader: "this header is ignored",
                 },
->>>>>>> 08809c98
                 timestamp: "1554845507549",
                 value: Buffer.from(encoder.encode({ type: "test", payload: { foo: "bar" } })),
             };
