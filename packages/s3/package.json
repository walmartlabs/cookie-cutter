{
    "name": "@walmartlabs/cookie-cutter-s3",
<<<<<<< HEAD
    "version": "1.4.0",
=======
    "version": "1.5.0-beta.1",
>>>>>>> 08809c98
    "license": "Apache-2.0",
    "main": "dist/index.js",
    "types": "dist/index.d.ts",
    "homepage": "https://walmartlabs.github.io/cookie-cutter",
    "repository": {
        "type": "git",
        "url": "https://github.com/walmartlabs/cookie-cutter.git"
    },
    "bugs": {
        "url": "https://github.com/walmartlabs/cookie-cutter/issues"
    },
    "dependencies": {
        "aws-sdk": "2.814.0",
        "opentracing": "0.14.4"
    },
    "peerDependencies": {
<<<<<<< HEAD
        "@walmartlabs/cookie-cutter-core": "^1.4.0"
    },
    "devDependencies": {
        "@walmartlabs/cookie-cutter-core": "^1.4.0",
        "@types/node-fetch": "2.5.7",
        "node-fetch": "2.6.1"
=======
        "@walmartlabs/cookie-cutter-core": "^1.5.0-beta"
    },
    "devDependencies": {
        "@walmartlabs/cookie-cutter-core": "^1.5.0-beta",
        "@types/node-fetch": "2.5.12",
        "node-fetch": "2.6.7"
>>>>>>> 08809c98
    },
    "scripts": {
        "build": "tsc",
        "test": "jest --config=../../jest.unit.config.js --rootDir=.",
        "integrate": "export MINIO_ACCESS_KEY=\"$(openssl rand -base64 32)\" MINIO_SECRET_KEY=\"$(openssl rand -base64 32)\" && docker-compose up -d && jest --config=../../jest.integration.config.js --rootDir=.; R=$?; docker-compose down; bash -c \"exit $R\"",
        "lint": "tslint --project tsconfig.json",
        "lint:fix": "yarn run lint --fix"
    }
}<|MERGE_RESOLUTION|>--- conflicted
+++ resolved
@@ -1,10 +1,6 @@
 {
     "name": "@walmartlabs/cookie-cutter-s3",
-<<<<<<< HEAD
-    "version": "1.4.0",
-=======
     "version": "1.5.0-beta.1",
->>>>>>> 08809c98
     "license": "Apache-2.0",
     "main": "dist/index.js",
     "types": "dist/index.d.ts",
@@ -21,21 +17,12 @@
         "opentracing": "0.14.4"
     },
     "peerDependencies": {
-<<<<<<< HEAD
-        "@walmartlabs/cookie-cutter-core": "^1.4.0"
-    },
-    "devDependencies": {
-        "@walmartlabs/cookie-cutter-core": "^1.4.0",
-        "@types/node-fetch": "2.5.7",
-        "node-fetch": "2.6.1"
-=======
         "@walmartlabs/cookie-cutter-core": "^1.5.0-beta"
     },
     "devDependencies": {
         "@walmartlabs/cookie-cutter-core": "^1.5.0-beta",
         "@types/node-fetch": "2.5.12",
         "node-fetch": "2.6.7"
->>>>>>> 08809c98
     },
     "scripts": {
         "build": "tsc",
