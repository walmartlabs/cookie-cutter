--- conflicted
+++ resolved
@@ -13,28 +13,17 @@
         "url": "https://github.com/walmartlabs/cookie-cutter/issues"
     },
     "dependencies": {
-<<<<<<< HEAD
-        "aws-sdk": "2.635.0",
+        "aws-sdk":  "2.673.0",
         "opentracing": "workspace:*"
-=======
-        "aws-sdk": "2.673.0",
-        "opentracing": "0.14.4"
->>>>>>> 6b4d5732
     },
     "peerDependencies": {
         "@walmartlabs/cookie-cutter-core": "^1.3.0-beta"
     },
     "devDependencies": {
-<<<<<<< HEAD
-        "@types/node-fetch": "2.5.5",
+        "@types/node-fetch": "2.5.7",
         "@walmartlabs/cookie-cutter-core": "^1.3.0-beta",
         "node-fetch": "2.6.0",
         "typescript": "workspace:*"
-=======
-        "@walmartlabs/cookie-cutter-core": "^1.3.0-beta",
-        "@types/node-fetch": "2.5.7",
-        "node-fetch": "2.6.0"
->>>>>>> 6b4d5732
     },
     "scripts": {
         "build": "tsc",
