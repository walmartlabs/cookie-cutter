--- conflicted
+++ resolved
@@ -21,11 +21,7 @@
 } from "@walmartlabs/cookie-cutter-core";
 import { Span, SpanContext, Tags, Tracer } from "opentracing";
 import { RedisError } from "redis";
-<<<<<<< HEAD
-import { isString, isNullOrUndefined, isNull, isUndefined } from "util";
-=======
 import { isString, isNullOrUndefined } from "util";
->>>>>>> ad5cdd82
 import { IRedisOptions, IRedisClient, IRedisMessage } from ".";
 import { RedisProxy, RawReadGroupResult, RawPELResult, RawXClaimResult } from "./RedisProxy";
 
@@ -73,28 +69,6 @@
 
 export function parseRawReadGroupResult(
     results: RawReadGroupResult
-<<<<<<< HEAD
-): { streamName: string; messageId: string; data: string; type: string }[] {
-    return results.reduce((acc, curr) => {
-        // streamName, streamValue
-        const [streamName, streamValues = []] = curr;
-        for (const streamValue of streamValues) {
-            // [messageId, keyValues]
-            const [messageId, keyValues = []] = streamValue;
-
-            if (isNullOrUndefined(keyValues)) {
-                // tslint:disable:no-console
-                console.log(
-                    "detected bad item in redis stream",
-                    JSON.stringify(results),
-                    isNull(keyValues),
-                    isUndefined(keyValues)
-                );
-            }
-
-            if (isNullOrUndefined(keyValues) || keyValues?.length < 1) {
-                return acc;
-=======
 ): { streamName: string; messageId: string; data?: string; type?: string }[] {
     return results.reduce((acc, curr) => {
         const [streamName, streamValues = []] = curr;
@@ -104,15 +78,10 @@
             if (isNullOrUndefined(keyValues) || keyValues?.length < 1) {
                 acc.push({ streamName, messageId });
                 continue;
->>>>>>> ad5cdd82
             }
 
             // [RedisMetadata.OutputSinkStreamKey, serializedProto, type, typeName]
             const [, data, , type] = keyValues;
-<<<<<<< HEAD
-
-=======
->>>>>>> ad5cdd82
             acc.push({ streamName, messageId, data, type });
         }
         return acc;
@@ -135,11 +104,8 @@
     private readonly client: RedisProxy;
     private readonly encoder: IMessageEncoder;
     private readonly typeMapper: IMessageTypeMapper;
-<<<<<<< HEAD
-=======
 
     private logger: ILogger = DefaultComponentContext.logger;
->>>>>>> ad5cdd82
     private tracer: Tracer = DefaultComponentContext.tracer;
     private metrics: IMetrics = DefaultComponentContext.metrics;
 
@@ -161,10 +127,7 @@
     public async initialize(context: IComponentContext): Promise<void> {
         this.tracer = context.tracer;
         this.metrics = context.metrics;
-<<<<<<< HEAD
-=======
         this.logger = context.logger;
->>>>>>> ad5cdd82
         await this.client.initialize(context);
     }
 
@@ -262,8 +225,6 @@
         } catch (e) {
             failSpan(span, e);
             this.metrics.increment(RedisClientMetrics.Get, {
-<<<<<<< HEAD
-=======
                 db,
                 result: RedisMetricResults.Error,
                 errorType: e instanceof RedisError ? e.name : "NonRedisError",
@@ -319,7 +280,6 @@
             failSpan(span, e);
             this.metrics!.increment(RedisClientMetrics.XAdd, {
                 [MetricLabels.Type]: typeName,
->>>>>>> ad5cdd82
                 db,
                 streamName,
                 result: RedisMetricResults.Error,
@@ -331,65 +291,6 @@
         }
     }
 
-<<<<<<< HEAD
-    public async xAddObject<T>(
-        context: SpanContext,
-        type: string | IClassType<T>,
-        streamName: string,
-        keys: {
-            payload: string;
-            typeName: string;
-        },
-        body: T,
-        id: string = "*",
-        maxStreamLength?: number
-    ): Promise<string> {
-        const db = this.config.db;
-        const span = this.tracer!.startSpan("Redis Client xAddObject Call", { childOf: context });
-        this.spanLogAndSetTags(span, this.xAddObject.name, db, keys.payload, streamName);
-        const typeName = this.getTypeName(type);
-        try {
-            const encodedBody = this.encoder.encode({
-                type: typeName,
-                payload: body,
-            });
-
-            const buf = Buffer.from(encodedBody);
-            const storableValue = this.config.base64Encode ? buf.toString("base64") : buf;
-
-            const args: (string | Buffer)[] = [streamName];
-            if (!isNullOrUndefined(maxStreamLength)) {
-                args.push("MAXLEN", "~", maxStreamLength.toString());
-            }
-
-            args.push(id, keys.payload, storableValue, keys.typeName, typeName);
-
-            const insertedId = await this.client.xadd.call(this.client, args);
-            this.metrics!.increment(RedisClientMetrics.XAdd, {
-                [MetricLabels.Type]: typeName,
-                db,
-                streamName,
-                result: RedisMetricResults.Success,
-            });
-
-            return insertedId;
-        } catch (e) {
-            failSpan(span, e);
-            this.metrics!.increment(RedisClientMetrics.XAdd, {
-                [MetricLabels.Type]: typeName,
-                db,
-                streamName,
-                result: RedisMetricResults.Error,
-                errorType: e instanceof RedisError ? e.name : "NonRedisError",
-            });
-            throw e;
-        } finally {
-            span.finish();
-        }
-    }
-
-=======
->>>>>>> ad5cdd82
     public async xGroup(
         context: SpanContext,
         streamName: string,
@@ -512,10 +413,6 @@
             if (!response) return [];
 
             const results = parseRawReadGroupResult(response);
-<<<<<<< HEAD
-
-            const messages: IRedisMessage[] = results.map(
-=======
             const validMessages = results.filter((item) => !isNullOrUndefined(item.data));
             const invalidMessages = results.filter((item) => isNullOrUndefined(item.data));
 
@@ -533,7 +430,6 @@
             }
 
             const messages: IRedisMessage[] = validMessages.map(
->>>>>>> ad5cdd82
                 ({ streamName, messageId, data, type }) => {
                     const buf = this.config.base64Encode
                         ? Buffer.from(data, "base64")
