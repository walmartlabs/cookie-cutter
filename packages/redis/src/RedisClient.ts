--- conflicted
+++ resolved
@@ -120,18 +120,12 @@
     constructor(private readonly config: IRedisOptions) {
         this.encoder = config.encoder;
         this.typeMapper = config.typeMapper;
-<<<<<<< HEAD
-        this.tracer = DefaultComponentContext.tracer;
-        this.metrics = DefaultComponentContext.metrics;
-        this.client = new RedisProxy(this.config.host, this.config.port, this.config.db);
-=======
         this.client = new RedisProxy(
             this.config.host,
             this.config.port,
             this.config.db,
             this.config.password
         );
->>>>>>> 3263752e
     }
 
     public async dispose(): Promise<void> {
@@ -176,11 +170,7 @@
         key: string
     ): Promise<void> {
         const db = this.config.db;
-<<<<<<< HEAD
-        const span = this.tracer.startSpan(this.spanOperationName, { childOf: context });
-=======
         const span = this.tracer.startSpan("Redis Client putObject Call", { childOf: context });
->>>>>>> 3263752e
         this.spanLogAndSetTags(span, this.putObject.name, db, key);
         const typeName = this.getTypeName(type);
         const msg: IMessage = {
@@ -191,27 +181,16 @@
         const buf = Buffer.from(encodedBody);
         const storableValue = this.config.base64Encode ? buf.toString("base64") : buf;
         try {
-<<<<<<< HEAD
-            await this.client.set(key, encodedBody);
-            this.metrics.increment(RedisMetrics.Set, {
-                type,
-=======
             await this.client.set(key, storableValue);
             this.metrics.increment(RedisClientMetrics.Set, {
                 [MetricLabels.Type]: typeName,
->>>>>>> 3263752e
                 db,
                 result: RedisMetricResults.Success,
             });
         } catch (e) {
             failSpan(span, e);
-<<<<<<< HEAD
-            this.metrics.increment(RedisMetrics.Set, {
-                type,
-=======
             this.metrics.increment(RedisClientMetrics.Set, {
                 [MetricLabels.Type]: typeName,
->>>>>>> 3263752e
                 db,
                 result: RedisMetricResults.Error,
                 error: e,
@@ -228,11 +207,7 @@
         key: string
     ): Promise<T | undefined> {
         const db = this.config.db;
-<<<<<<< HEAD
-        const span = this.tracer.startSpan(this.spanOperationName, { childOf: context });
-=======
         const span = this.tracer.startSpan("Redis Client getObject Call", { childOf: context });
->>>>>>> 3263752e
         this.spanLogAndSetTags(span, this.getObject.name, this.config.db, key);
         try {
             const typeName = this.getTypeName(type);
@@ -248,22 +223,14 @@
                 data = msg.payload;
             }
 
-<<<<<<< HEAD
-            this.metrics.increment(RedisMetrics.Get, {
-                type,
-=======
             this.metrics.increment(RedisClientMetrics.Get, {
                 [MetricLabels.Type]: typeName,
->>>>>>> 3263752e
                 db,
                 result: RedisMetricResults.Success,
             });
             return data;
         } catch (e) {
             failSpan(span, e);
-<<<<<<< HEAD
-            this.metrics.increment(RedisMetrics.Get, {
-=======
             this.metrics.increment(RedisClientMetrics.Get, {
                 db,
                 result: RedisMetricResults.Error,
@@ -320,7 +287,6 @@
             failSpan(span, e);
             this.metrics!.increment(RedisClientMetrics.XAdd, {
                 [MetricLabels.Type]: typeName,
->>>>>>> 3263752e
                 db,
                 streamName,
                 result: RedisMetricResults.Error,
