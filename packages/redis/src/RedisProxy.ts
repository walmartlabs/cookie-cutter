/*
Copyright (c) Walmart Inc.

This source code is licensed under the Apache 2.0 license found in the
LICENSE file in the root directory of this source tree.
*/

import {
    DefaultComponentContext,
    IComponentContext,
    IDisposable,
    ILogger,
    IRequireInitialization,
} from "@walmartlabs/cookie-cutter-core";
<<<<<<< HEAD
import { ClientOpts, RedisClient } from "redis";
=======
import { RedisClient, Callback } from "redis";
>>>>>>> 3263752e
import { promisify } from "util";

// [[streamName, [[id, [key, value, key, value ...]]]]]
export type RawReadGroupResult = [[string, [[string, string[]]]]];

export type RawXClaimResult = [[string, string[]]];

export type RawPELResult = [[string, string, number, number]];

interface IRedisCommandPatches {
    xadd: (args: (string | Buffer)[], cb: Callback<string>) => boolean;
    xreadgroup: (args: string[], cb: Callback<RawReadGroupResult>) => boolean;
    xgroup: (args: string[], cb: Callback<"OK">) => boolean;
    xack: (args: string[], cb: Callback<number>) => boolean;
    xpending: (args: string[], cb: Callback<RawPELResult>) => boolean;
    xclaim: (args: string[], cb: Callback<RawXClaimResult>) => boolean;
    set: (key: string, value: string | Buffer, cb: Callback<"OK">) => boolean;
}

<<<<<<< HEAD
export class RedisProxy implements IRequireInitialization, IDisposable {
    private client: RedisClient;
    private logger: ILogger;
=======
export type RedisClientWithStreamOperations = RedisClient & IRedisCommandPatches;

export class RedisProxy implements IRequireInitialization, IDisposable {
    private readonly client: RedisClientWithStreamOperations;

    private logger: ILogger = DefaultComponentContext.logger;
>>>>>>> 3263752e
    private asyncGet: (key: string) => Promise<string>;
    private asyncSet: (key: string, value: string | Buffer) => Promise<"OK">;
    private asyncQuit: () => Promise<any>;
<<<<<<< HEAD
    constructor(host: string, port: number, db: number) {
        this.logger = DefaultComponentContext.logger;
        const opts: ClientOpts = {
            host,
            port,
            db,
        };
        this.client = new RedisClient(opts);
        this.client.on(RedisEvents.Connected, () => {
            this.logger.info(RedisLogMessages.Connected);
        });
        this.client.on(RedisEvents.Error, (err) => {
            this.logger.error(RedisLogMessages.Error, err);
            throw err;
        });
        this.client.on(RedisEvents.Ready, () => {
            this.logger.info(RedisLogMessages.Ready);
        });
        this.client.on(RedisEvents.Reconnecting, () => {
            this.logger.info(RedisLogMessages.Reconnecting);
        });
        this.client.on(RedisEvents.End, () => {
            this.logger.info(RedisLogMessages.End);
=======
    private asyncXAdd: (args: (string | Buffer)[]) => Promise<string>;
    private asyncXReadGroup: (args: string[]) => Promise<RawReadGroupResult>;
    private asyncXGroup: (args: string[]) => Promise<"OK">;
    private asyncXAck: (args: string[]) => Promise<number>;
    private asyncXPending: (args: string[]) => Promise<RawPELResult>;
    private asyncXClaim: (args: string[]) => Promise<RawXClaimResult>;

    constructor(host: string, port: number, db: number, password?: string) {
        // Redis ^2.8.0 includes all of the stream operations available on the the client.
        // However, @types/redis@2.8 does not currently include typings of the stream operations.
        // As proof, we can see redis@3.0.0 lists redis-commands@^1.5.0 as a dependency (https://www.runpkg.com/?redis@3.0.2/package.json)
        // If we then look at redis-commands@1.5.0, we can see the available commands (including all stream commands) in the commands.json file (https://www.runpkg.com/?redis-commands@1.5.0/commands.json)
        this.client = new RedisClient({
            host,
            port,
            db,
            password,
        }) as RedisClientWithStreamOperations;

        this.client.on("connected", () => {
            this.logger.debug("Connection to Redis established");
        });
        this.client.on("error", (err) => {
            this.logger.error("Redis Error", err);
            throw err;
        });
        this.client.on("ready", () => {
            this.logger.debug("Redis connection is ready");
        });
        this.client.on("reconnecting", () => {
            this.logger.debug("Reconnecting to Redis");
        });
        this.client.on("end", () => {
            this.logger.debug("Disconnected from Redis");
>>>>>>> 3263752e
        });

        this.asyncGet = promisify(this.client.get).bind(this.client);
        this.asyncSet = promisify(this.client.set).bind(this.client);
        this.asyncXAdd = promisify(this.client.xadd).bind(this.client);
        this.asyncXReadGroup = promisify(this.client.xreadgroup).bind(this.client);
        this.asyncXGroup = promisify(this.client.xgroup).bind(this.client);
        this.asyncXAck = promisify(this.client.xack).bind(this.client);
        this.asyncXPending = promisify(this.client.xpending).bind(this.client);
        this.asyncXClaim = promisify(this.client.xclaim).bind(this.client);
        this.asyncQuit = promisify(this.client.quit).bind(this.client);
    }

    public async initialize(ctx: IComponentContext) {
        this.logger = ctx.logger;
    }

    public async dispose() {
        await this.asyncQuit();
        this.client.unref();
    }

    public set(key: string, value: string | Buffer): Promise<"OK"> {
        return this.asyncSet(key, value);
    }

    public get(key: string): Promise<string | undefined> {
        return this.asyncGet(key);
    }

    public xadd(args: (string | Buffer)[]): Promise<string> {
        return this.asyncXAdd(args);
    }

    public xgroup(args: string[]): Promise<"OK"> {
        return this.asyncXGroup(args);
    }

    public xack(streamName: string, consumerGroup: string, id: string): Promise<number> {
        return this.asyncXAck([streamName, consumerGroup, id]);
    }

    public xreadgroup(args: string[]): Promise<RawReadGroupResult> {
        return this.asyncXReadGroup(args);
    }

    public xpending(args: string[]): Promise<RawPELResult> {
        return this.asyncXPending(args);
    }

    public xclaim(args: string[]): Promise<RawXClaimResult> {
        return this.asyncXClaim(args);
    }
}<|MERGE_RESOLUTION|>--- conflicted
+++ resolved
@@ -12,11 +12,7 @@
     ILogger,
     IRequireInitialization,
 } from "@walmartlabs/cookie-cutter-core";
-<<<<<<< HEAD
-import { ClientOpts, RedisClient } from "redis";
-=======
 import { RedisClient, Callback } from "redis";
->>>>>>> 3263752e
 import { promisify } from "util";
 
 // [[streamName, [[id, [key, value, key, value ...]]]]]
@@ -36,46 +32,15 @@
     set: (key: string, value: string | Buffer, cb: Callback<"OK">) => boolean;
 }
 
-<<<<<<< HEAD
-export class RedisProxy implements IRequireInitialization, IDisposable {
-    private client: RedisClient;
-    private logger: ILogger;
-=======
 export type RedisClientWithStreamOperations = RedisClient & IRedisCommandPatches;
 
 export class RedisProxy implements IRequireInitialization, IDisposable {
     private readonly client: RedisClientWithStreamOperations;
 
     private logger: ILogger = DefaultComponentContext.logger;
->>>>>>> 3263752e
     private asyncGet: (key: string) => Promise<string>;
     private asyncSet: (key: string, value: string | Buffer) => Promise<"OK">;
     private asyncQuit: () => Promise<any>;
-<<<<<<< HEAD
-    constructor(host: string, port: number, db: number) {
-        this.logger = DefaultComponentContext.logger;
-        const opts: ClientOpts = {
-            host,
-            port,
-            db,
-        };
-        this.client = new RedisClient(opts);
-        this.client.on(RedisEvents.Connected, () => {
-            this.logger.info(RedisLogMessages.Connected);
-        });
-        this.client.on(RedisEvents.Error, (err) => {
-            this.logger.error(RedisLogMessages.Error, err);
-            throw err;
-        });
-        this.client.on(RedisEvents.Ready, () => {
-            this.logger.info(RedisLogMessages.Ready);
-        });
-        this.client.on(RedisEvents.Reconnecting, () => {
-            this.logger.info(RedisLogMessages.Reconnecting);
-        });
-        this.client.on(RedisEvents.End, () => {
-            this.logger.info(RedisLogMessages.End);
-=======
     private asyncXAdd: (args: (string | Buffer)[]) => Promise<string>;
     private asyncXReadGroup: (args: string[]) => Promise<RawReadGroupResult>;
     private asyncXGroup: (args: string[]) => Promise<"OK">;
@@ -110,7 +75,6 @@
         });
         this.client.on("end", () => {
             this.logger.debug("Disconnected from Redis");
->>>>>>> 3263752e
         });
 
         this.asyncGet = promisify(this.client.get).bind(this.client);
