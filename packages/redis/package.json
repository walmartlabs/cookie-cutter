{
    "name": "@walmartlabs/cookie-cutter-redis",
<<<<<<< HEAD
    "version": "1.4.0",
=======
    "version": "1.5.0-beta.3",
>>>>>>> 08809c98
    "license": "Apache-2.0",
    "main": "dist/index.js",
    "types": "dist/index.d.ts",
    "homepage": "https://walmartlabs.github.io/cookie-cutter",
    "repository": {
        "type": "git",
        "url": "https://github.com/walmartlabs/cookie-cutter.git"
    },
    "bugs": {
        "url": "https://github.com/walmartlabs/cookie-cutter/issues"
    },
    "dependencies": {
        "redis": "3.1.2",
<<<<<<< HEAD
        "shortid": "^2.2.15"
    },
    "peerDependencies": {
        "@walmartlabs/cookie-cutter-core": "^1.4.0"
    },
    "devDependencies": {
        "@types/redis": "2.8.28",
        "@walmartlabs/cookie-cutter-core": "^1.4.0"
=======
        "nanoid": "3.3.4"
    },
    "peerDependencies": {
        "@walmartlabs/cookie-cutter-core": "^1.5.0-beta"
    },
    "devDependencies": {
        "@types/redis": "2.8.32",
        "@walmartlabs/cookie-cutter-core": "^1.5.0-beta"
>>>>>>> 08809c98
    },
    "scripts": {
        "build": "tsc",
        "test": "jest --config=../../jest.unit.config.js --rootDir=.",
        "integrate": "docker-compose up -d && jest --config=../../jest.integration.config.js --rootDir=.; R=$?; docker-compose down; bash -c \"exit $R\"",
        "lint": "tslint --project tsconfig.json",
        "lint:fix": "yarn run lint --fix"
    }
}<|MERGE_RESOLUTION|>--- conflicted
+++ resolved
@@ -1,10 +1,6 @@
 {
     "name": "@walmartlabs/cookie-cutter-redis",
-<<<<<<< HEAD
-    "version": "1.4.0",
-=======
     "version": "1.5.0-beta.3",
->>>>>>> 08809c98
     "license": "Apache-2.0",
     "main": "dist/index.js",
     "types": "dist/index.d.ts",
@@ -18,16 +14,6 @@
     },
     "dependencies": {
         "redis": "3.1.2",
-<<<<<<< HEAD
-        "shortid": "^2.2.15"
-    },
-    "peerDependencies": {
-        "@walmartlabs/cookie-cutter-core": "^1.4.0"
-    },
-    "devDependencies": {
-        "@types/redis": "2.8.28",
-        "@walmartlabs/cookie-cutter-core": "^1.4.0"
-=======
         "nanoid": "3.3.4"
     },
     "peerDependencies": {
@@ -36,7 +22,6 @@
     "devDependencies": {
         "@types/redis": "2.8.32",
         "@walmartlabs/cookie-cutter-core": "^1.5.0-beta"
->>>>>>> 08809c98
     },
     "scripts": {
         "build": "tsc",
