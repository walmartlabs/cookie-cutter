--- conflicted
+++ resolved
@@ -1,10 +1,6 @@
 {
     "name": "@walmartlabs/cookie-cutter-redis",
-<<<<<<< HEAD
-    "version": "1.3.2",
-=======
     "version": "1.4.0-beta.8",
->>>>>>> ad5cdd82
     "license": "Apache-2.0",
     "main": "dist/index.js",
     "types": "dist/index.d.ts",
@@ -17,17 +13,6 @@
         "url": "https://github.com/walmartlabs/cookie-cutter/issues"
     },
     "dependencies": {
-<<<<<<< HEAD
-        "redis": "3.0.2",
-        "shortid": "^2.2.15"
-    },
-    "peerDependencies": {
-        "@walmartlabs/cookie-cutter-core": "^1.3.0"
-    },
-    "devDependencies": {
-        "@types/redis": "2.8.25",
-        "@walmartlabs/cookie-cutter-core": "^1.3.0"
-=======
         "redis": "3.1.2",
         "shortid": "^2.2.15"
     },
@@ -37,7 +22,6 @@
     "devDependencies": {
         "@types/redis": "2.8.28",
         "@walmartlabs/cookie-cutter-core": "^1.4.0-beta"
->>>>>>> ad5cdd82
     },
     "scripts": {
         "build": "tsc",
