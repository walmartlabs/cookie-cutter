--- conflicted
+++ resolved
@@ -1,10 +1,6 @@
 {
     "name": "@walmartlabs/cookie-cutter-core",
-<<<<<<< HEAD
-    "version": "1.2.2",
-=======
     "version": "1.3.0-rc.0",
->>>>>>> 3263752e
     "license": "Apache-2.0",
     "main": "dist/index.js",
     "types": "dist/index.d.ts",
@@ -17,19 +13,11 @@
         "url": "https://github.com/walmartlabs/cookie-cutter/issues"
     },
     "dependencies": {
-<<<<<<< HEAD
-        "lodash": "4.17.15",
-        "lru-cache": "5.1.1",
-        "ms": "2.1.2",
-        "opentracing": "0.14.4",
-        "wtfnode": "0.8.1"
-=======
         "lodash": "4.17.20",
         "lru-cache": "5.1.1",
         "ms": "2.1.2",
         "opentracing": "0.14.4",
         "wtfnode": "0.8.3"
->>>>>>> 3263752e
     },
     "devDependencies": {
         "@types/lru-cache": "5.1.0",
