--- conflicted
+++ resolved
@@ -1,10 +1,6 @@
 {
     "name": "@walmartlabs/cookie-cutter-core",
-<<<<<<< HEAD
-    "version": "1.4.0",
-=======
     "version": "1.5.0-beta.2",
->>>>>>> 08809c98
     "license": "Apache-2.0",
     "main": "dist/index.js",
     "types": "dist/index.d.ts",
@@ -17,18 +13,6 @@
         "url": "https://github.com/walmartlabs/cookie-cutter/issues"
     },
     "dependencies": {
-<<<<<<< HEAD
-        "lodash": "4.17.21",
-        "lru-cache": "5.1.1",
-        "ms": "2.1.2",
-        "opentracing": "0.14.4",
-        "wtfnode": "0.8.3"
-    },
-    "devDependencies": {
-        "@types/lru-cache": "5.1.0",
-        "@types/ms": "0.7.31",
-        "@types/wtfnode": "0.7.0"
-=======
         "lodash": "^4.17.21",
         "lru-cache": "5.1.1",
         "ms": "^2.1.3",
@@ -39,7 +23,6 @@
         "@types/lru-cache": "5.1.1",
         "@types/ms": "^0.7.31",
         "@types/wtfnode": "^0.7.0"
->>>>>>> 08809c98
     },
     "scripts": {
         "build": "tsc",
