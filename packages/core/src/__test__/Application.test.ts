--- conflicted
+++ resolved
@@ -38,11 +38,7 @@
 import { dec, Decrement, inc, Increment, TallyAggregator, TallyState } from "./tally";
 import { runStatefulApp, runStatelessApp, runMaterializedStatefulApp } from "./util";
 
-<<<<<<< HEAD
-jest.setTimeout(10000);
-=======
 jest.setTimeout(20000);
->>>>>>> 08809c98
 
 for (const mode of [ParallelismMode.Serial, ParallelismMode.Concurrent, ParallelismMode.Rpc]) {
     describe(`Application in ${ParallelismMode[mode]} mode`, () => {
