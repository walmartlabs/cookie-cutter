/*
Copyright (c) Walmart Inc.

This source code is licensed under the Apache 2.0 license found in the
LICENSE file in the root directory of this source tree.
*/

import { BoundedPriorityQueue } from "../../";
import { timeout } from "../../utils";

describe("BoundedPriorityQueue", () => {
    it("enforces capacity per queue priority", async () => {
        const queue = new BoundedPriorityQueue<number>(2);
        await expect(queue.enqueue(1)).resolves.toBe(true);
        await expect(queue.enqueue(2)).resolves.toBe(true);
        await expect(queue.enqueue(3, 1)).resolves.toBe(true);
        await expect(queue.enqueue(4, 1)).resolves.toBe(true);
        await expect(queue.enqueue(5, 2)).resolves.toBe(true);
        await expect(queue.enqueue(6, 2)).resolves.toBe(true);
        await expect(timeout(queue.enqueue(7), 50)).rejects.toBeDefined();
        await expect(timeout(queue.enqueue(8, 1), 50)).rejects.toBeDefined();
        await expect(timeout(queue.enqueue(9, 2), 50)).rejects.toBeDefined();
    });

    it("blocks adding when capacity is reached", async () => {
        const queue = new BoundedPriorityQueue<number>(3);
        await expect(queue.enqueue(1)).resolves.toBe(true);
        await expect(queue.enqueue(2)).resolves.toBe(true);
        await expect(queue.enqueue(3)).resolves.toBe(true);
        await expect(timeout(queue.enqueue(4), 50)).rejects.toBeDefined();
    });

    it("blocks dequeue when empty", async () => {
        const queue = new BoundedPriorityQueue<number>(3);
        await expect(timeout(queue.dequeue(), 50)).rejects.toBeDefined();
    });

    it("resolves dequeue after item was added", async () => {
        const queue = new BoundedPriorityQueue<number>(3);
        const pendingDequeue = queue.dequeue();
        await queue.enqueue(42);
        await expect(pendingDequeue).resolves.toBe(42);
    });

    it("performs blocked enqueue operation after item was dequeued", async () => {
        const queue = new BoundedPriorityQueue<number>(3);
        await queue.enqueue(1);
        await queue.enqueue(2);
        await queue.enqueue(3);
        const pendingEnqueue = queue.enqueue(4);

        for (let expected = 1; expected <= 4; expected++) {
            await expect(queue.dequeue()).resolves.toBe(expected);
        }

        await expect(pendingEnqueue).resolves.toBe(true);
    });

    it("fails blocked enqueue/dequeue on close", async () => {
        const queue = new BoundedPriorityQueue<number>(0);
        const pendingDequeue = queue.dequeue();
        const pendingEnqueue = queue.enqueue(1);
        queue.close();
        await expect(pendingDequeue).rejects.toBeTruthy();
        await expect(pendingEnqueue).resolves.toBe(false);
    });

    it("dequeues items with higher priority first", async () => {
        const queue = new BoundedPriorityQueue<number>(2);
        await queue.enqueue(1, 0);
        await queue.enqueue(3, 1);
        await queue.enqueue(5, 2);
        await queue.enqueue(2, 0);
        await queue.enqueue(4, 1);
        await queue.enqueue(6, 2);
        queue.close();
<<<<<<< HEAD

        const buffer = [];
        for await (const item of queue.iterate()) {
            buffer.push(item);
        }

=======

        const buffer = [];
        for await (const item of queue.iterate()) {
            buffer.push(item);
        }

>>>>>>> 3263752e
        expect(buffer).toMatchObject([5, 6, 3, 4, 1, 2]);
    });

    it("iterates contained items", async () => {
        const queue = new BoundedPriorityQueue<number>(3);
        await queue.enqueue(1, 0);
        await queue.enqueue(2, 1);
        await queue.enqueue(3, 0);
        queue.close();

        const buffer = [];
        for await (const item of queue.iterate()) {
            buffer.push(item);
        }

        expect(buffer).toMatchObject([2, 1, 3]);
    });

    it("terminates iterator if no items have been produced", async () => {
        const queue = new BoundedPriorityQueue<number>(3);
        const p = (async () => {
            for await (const _ of queue.iterate()) {
                // nothing
            }
            return "done";
        })();
        queue.close();
        await expect(p).resolves.toBe("done");
    });

    it("supports multiple concurrent writers", async () => {
        const queue = new BoundedPriorityQueue<number>(1);

        const enqueuePromises: Promise<boolean>[] = [];
        for (let i = 1; i < 11; i++) {
            if (i === 10) {
                queue
                    .enqueue(i)
                    .then(() => {
                        queue.close();
                    })
                    .catch();
                continue;
            }
            enqueuePromises.push(queue.enqueue(i));
        }

        const buffer = [];
        for await (const item of queue.iterate()) {
            buffer.push(item);
        }

        await Promise.all(enqueuePromises);
        expect(buffer).toMatchObject([1, 2, 3, 4, 5, 6, 7, 8, 9, 10]);
    });

    it("closes queue immediately after it becomes empty", async () => {
        const queue = new BoundedPriorityQueue<number>(1);
        const enqueuePromise = queue.enqueue(1);
        const dequeuePromise = queue.dequeue();
        expect(() => queue.close()).not.toThrowError();
        await enqueuePromise;
        await dequeuePromise;
    });
<<<<<<< HEAD
=======

    it("keeps priority through subsequent attempts to enqueue", async () => {
        const queue = new BoundedPriorityQueue<number>(1);
        await queue.enqueue(1, 0);
        await queue.enqueue(2, 1);
        // tslint:disable-next-line:no-floating-promises
        queue.enqueue(3, 1);
        // tslint:disable-next-line:no-floating-promises
        queue.enqueue(4, 1);

        const buffer = [];
        for await (const item of queue.iterate()) {
            buffer.push(item);
            if (buffer.length === 4) {
                queue.close();
            }
        }

        expect(buffer).toMatchObject([2, 3, 4, 1]);
    });
>>>>>>> 3263752e
});<|MERGE_RESOLUTION|>--- conflicted
+++ resolved
@@ -74,21 +74,12 @@
         await queue.enqueue(4, 1);
         await queue.enqueue(6, 2);
         queue.close();
-<<<<<<< HEAD
 
         const buffer = [];
         for await (const item of queue.iterate()) {
             buffer.push(item);
         }
 
-=======
-
-        const buffer = [];
-        for await (const item of queue.iterate()) {
-            buffer.push(item);
-        }
-
->>>>>>> 3263752e
         expect(buffer).toMatchObject([5, 6, 3, 4, 1, 2]);
     });
 
@@ -153,8 +144,6 @@
         await enqueuePromise;
         await dequeuePromise;
     });
-<<<<<<< HEAD
-=======
 
     it("keeps priority through subsequent attempts to enqueue", async () => {
         const queue = new BoundedPriorityQueue<number>(1);
@@ -175,5 +164,4 @@
 
         expect(buffer).toMatchObject([2, 3, 4, 1]);
     });
->>>>>>> 3263752e
 });