/*
Copyright (c) Walmart Inc.

This source code is licensed under the Apache 2.0 license found in the
LICENSE file in the root directory of this source tree.
*/

import { BoundedPriorityQueue } from "../../";
import { timeout } from "../../utils";

describe("BoundedPriorityQueue", () => {
    it("blocks adding when capacity is reached", async () => {
        const queue = new BoundedPriorityQueue<number>(3);
        await expect(queue.enqueue(1)).resolves.toBe(true);
        await expect(queue.enqueue(2)).resolves.toBe(true);
        await expect(queue.enqueue(3)).resolves.toBe(true);
        await expect(timeout(queue.enqueue(4), 50)).rejects.toBeDefined();
    });

    it("blocks dequeue when empty", async () => {
        const queue = new BoundedPriorityQueue<number>(3);
        await expect(timeout(queue.dequeue(), 50)).rejects.toBeDefined();
    });

    it("resolves dequeue after item was added", async () => {
        const queue = new BoundedPriorityQueue<number>(3);
        const pendingDequeue = queue.dequeue();
        await queue.enqueue(42);
        await expect(pendingDequeue).resolves.toBe(42);
    });

    it("performs blocked enqueue operation after item was dequeued", async () => {
        const queue = new BoundedPriorityQueue<number>(3);
        await queue.enqueue(1);
        await queue.enqueue(2);
        await queue.enqueue(3);
        const pendingEnqueue = queue.enqueue(4);

        for (let expected = 1; expected <= 4; expected++) {
            await expect(queue.dequeue()).resolves.toBe(expected);
        }

        await expect(pendingEnqueue).resolves.toBe(true);
    });

    it("fails blocked enqueue/dequeue on close", async () => {
        const queue = new BoundedPriorityQueue<number>(0);
        const pendingDequeue = queue.dequeue();
        const pendingEnqueue = queue.enqueue(1);
        queue.close();
        await expect(pendingDequeue).rejects.toBeTruthy();
        await expect(pendingEnqueue).resolves.toBe(false);
    });

    it("dequeues items with higher priority first", async () => {
        const queue = new BoundedPriorityQueue<number>(3);
        await queue.enqueue(1, 0);
        await queue.enqueue(2, 1);
        await queue.enqueue(3, 0);

        await expect(queue.dequeue()).resolves.toBe(2);
        await expect(queue.dequeue()).resolves.toBe(1);
        await expect(queue.dequeue()).resolves.toBe(3);
    });

    it("iterates contained items", async () => {
        const queue = new BoundedPriorityQueue<number>(3);
        await queue.enqueue(1, 0);
        await queue.enqueue(2, 1);
        await queue.enqueue(3, 0);
        queue.close();

        const buffer = [];
        for await (const item of queue.iterate()) {
            buffer.push(item);
        }

        expect(buffer).toMatchObject([2, 1, 3]);
    });

    it("terminates iterator if no items have been produced", async () => {
        const queue = new BoundedPriorityQueue<number>(3);
        const p = (async () => {
            for await (const _ of queue.iterate()) {
                // nothing
            }
            return "done";
        })();
        queue.close();
        await expect(p).resolves.toBe("done");
    });

    it("supports multiple concurrent writers", async () => {
        const queue = new BoundedPriorityQueue<number>(1);

<<<<<<< HEAD
        const enqueuePromises: Array<Promise<boolean>> = [];
=======
        const enqueuePromises: Promise<boolean>[] = [];
>>>>>>> 533c986e
        for (let i = 1; i < 11; i++) {
            if (i === 10) {
                queue
                    .enqueue(i)
                    .then(() => {
                        queue.close();
                    })
                    .catch();
                continue;
            }
            enqueuePromises.push(queue.enqueue(i));
        }

        const buffer = [];
        for await (const item of queue.iterate()) {
            buffer.push(item);
        }

        await Promise.all(enqueuePromises);
        expect(buffer).toMatchObject([1, 2, 3, 4, 5, 6, 7, 8, 9, 10]);
    });
<<<<<<< HEAD

    it("closes queue immediately after it becomes empty", async () => {
        const queue = new BoundedPriorityQueue<number>(1);
        const enqueuePromise = queue.enqueue(1);
        const dequeuePromise = queue.dequeue();
        expect(() => queue.close()).not.toThrowError();
        await enqueuePromise;
        await dequeuePromise;
    });
=======
>>>>>>> 533c986e
});<|MERGE_RESOLUTION|>--- conflicted
+++ resolved
@@ -93,11 +93,7 @@
     it("supports multiple concurrent writers", async () => {
         const queue = new BoundedPriorityQueue<number>(1);
 
-<<<<<<< HEAD
-        const enqueuePromises: Array<Promise<boolean>> = [];
-=======
         const enqueuePromises: Promise<boolean>[] = [];
->>>>>>> 533c986e
         for (let i = 1; i < 11; i++) {
             if (i === 10) {
                 queue
@@ -119,7 +115,6 @@
         await Promise.all(enqueuePromises);
         expect(buffer).toMatchObject([1, 2, 3, 4, 5, 6, 7, 8, 9, 10]);
     });
-<<<<<<< HEAD
 
     it("closes queue immediately after it becomes empty", async () => {
         const queue = new BoundedPriorityQueue<number>(1);
@@ -129,6 +124,4 @@
         await enqueuePromise;
         await dequeuePromise;
     });
-=======
->>>>>>> 533c986e
 });