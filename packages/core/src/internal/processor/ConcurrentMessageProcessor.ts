--- conflicted
+++ resolved
@@ -59,16 +59,10 @@
     }
 
     protected reportStatistics() {
-<<<<<<< HEAD
-        this.metrics.gauge(
-            MessageProcessingMetrics.InputQueue,
-            this.inputQueue.length + super.currentlyInflight.length
-=======
         this.metrics.gauge(MessageProcessingMetrics.InputQueue, this.inputQueue.length);
         this.metrics.gauge(
             MessageProcessingMetrics.ConcurrentHandlers,
             super.currentlyInflight.length
->>>>>>> 3263752e
         );
         this.metrics.gauge(MessageProcessingMetrics.OutputQueue, this.outputQueue.length);
     }
