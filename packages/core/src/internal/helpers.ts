/*
Copyright (c) Walmart Inc.

This source code is licensed under the Apache 2.0 license found in the
LICENSE file in the root directory of this source tree.
*/

import { ILogger } from "..";
import { BoundedPriorityQueue } from "../utils";

export async function* roundRobinIterators<T>(
<<<<<<< HEAD
    inputs: AsyncIterableIterator<T>[]
=======
    inputs: AsyncIterableIterator<T>[],
    logger: ILogger
>>>>>>> 08809c98
): AsyncIterableIterator<T> {
    const pipe = new BoundedPriorityQueue<T>(1);

    let done = 0;
    for (const input of inputs) {
        // tslint:disable-next-line:no-floating-promises
        (async () => {
            try {
                for await (const item of input) {
                    if (!(await pipe.enqueue(item))) {
                        break;
                    }
                }
            } catch (e) {
                // ignore, close pipe
                logger.warn("Error iterating input source", { msg: e });
            } finally {
                if (++done === inputs.length) {
                    pipe.close();
                }
            }
        })();
    }

    yield* pipe.iterate();
}

export function dumpOpenHandles(logger: ILogger): void {
    const wtf = require("wtfnode");
    const util = require("util");
    wtf.setLogger("info", (...args: any[]) => {
        logger.info(util.format.apply(util, args));
    });
    wtf.setLogger("warn", (...args: any[]) => {
        logger.warn(util.format.apply(util, args));
    });
    wtf.setLogger("error", (...args: any[]) => {
        logger.error(util.format.apply(util, args));
    });

    wtf.dump();
}

export function isUnderTest(): boolean {
    return typeof (global as any).it === "function";
}<|MERGE_RESOLUTION|>--- conflicted
+++ resolved
@@ -9,12 +9,8 @@
 import { BoundedPriorityQueue } from "../utils";
 
 export async function* roundRobinIterators<T>(
-<<<<<<< HEAD
-    inputs: AsyncIterableIterator<T>[]
-=======
     inputs: AsyncIterableIterator<T>[],
     logger: ILogger
->>>>>>> 08809c98
 ): AsyncIterableIterator<T> {
     const pipe = new BoundedPriorityQueue<T>(1);
 
