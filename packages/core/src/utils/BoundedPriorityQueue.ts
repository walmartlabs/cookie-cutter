--- conflicted
+++ resolved
@@ -64,11 +64,7 @@
         if (isNullOrUndefined(whenNotFull)) {
             this.whenNotFullList.set(priority, new Future());
         }
-<<<<<<< HEAD
-        return this.enqueue(item);
-=======
         return this.enqueue(item, priority);
->>>>>>> 3263752e
     }
 
     public async dequeue(): Promise<T> {
