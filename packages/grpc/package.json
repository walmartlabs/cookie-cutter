--- conflicted
+++ resolved
@@ -1,10 +1,6 @@
 {
     "name": "@walmartlabs/cookie-cutter-grpc",
-<<<<<<< HEAD
-    "version": "1.4.0",
-=======
     "version": "1.5.0-beta.2",
->>>>>>> 08809c98
     "license": "Apache-2.0",
     "main": "dist/index.js",
     "types": "dist/index.d.ts",
@@ -17,18 +13,6 @@
         "url": "https://github.com/walmartlabs/cookie-cutter/issues"
     },
     "dependencies": {
-<<<<<<< HEAD
-        "change-case": "4.1.1",
-        "grpc": "1.24.11",
-        "opentracing": "0.14.4"
-    },
-    "peerDependencies": {
-        "@walmartlabs/cookie-cutter-core": "^1.4.0"
-    },
-    "devDependencies": {
-        "@walmartlabs/cookie-cutter-core": "^1.4.0",
-        "protobufjs": "6.9.0"
-=======
         "change-case": "^4.1.2",
         "grpc": "^1.24.11",
         "opentracing": "0.14.4"
@@ -39,7 +23,6 @@
     "devDependencies": {
         "@walmartlabs/cookie-cutter-core": "^1.5.0-beta",
         "protobufjs": "^6.11.0"
->>>>>>> 08809c98
     },
     "scripts": {
         "build": "tsc",
