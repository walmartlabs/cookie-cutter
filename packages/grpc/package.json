--- conflicted
+++ resolved
@@ -22,12 +22,8 @@
     },
     "devDependencies": {
         "@walmartlabs/cookie-cutter-core": "^1.3.0-beta",
-<<<<<<< HEAD
-        "protobufjs": "6.8.8",
+        "protobufjs": "6.9.0",
         "typescript": "workspace:*"
-=======
-        "protobufjs": "6.9.0"
->>>>>>> 6b4d5732
     },
     "scripts": {
         "build": "tsc",
