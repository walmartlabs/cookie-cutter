{
    "name": "@walmartlabs/cookie-cutter-grpc",
<<<<<<< HEAD
    "version": "1.2.0",
=======
    "version": "1.3.0-rc.0",
>>>>>>> 3263752e
    "license": "Apache-2.0",
    "main": "dist/index.js",
    "types": "dist/index.d.ts",
    "homepage": "https://walmartlabs.github.io/cookie-cutter",
    "repository": {
        "type": "git",
        "url": "https://github.com/walmartlabs/cookie-cutter.git"
    },
    "bugs": {
        "url": "https://github.com/walmartlabs/cookie-cutter/issues"
    },
    "dependencies": {
        "change-case": "4.1.1",
<<<<<<< HEAD
        "grpc": "1.24.2",
        "opentracing": "0.14.4"
    },
    "peerDependencies": {
        "@walmartlabs/cookie-cutter-core": "^1.2.0"
    },
    "devDependencies": {
        "@walmartlabs/cookie-cutter-core": "^1.2.0",
=======
        "grpc": "1.24.3",
        "opentracing": "0.14.4"
    },
    "peerDependencies": {
        "@walmartlabs/cookie-cutter-core": "^1.3.0-rc"
    },
    "devDependencies": {
        "@walmartlabs/cookie-cutter-core": "^1.3.0-rc",
>>>>>>> 3263752e
        "protobufjs": "6.9.0"
    },
    "scripts": {
        "build": "tsc",
        "test": "jest --config=../../jest.unit.config.js --rootDir=.",
        "lint": "tslint --project tsconfig.json",
        "lint:fix": "yarn run lint --fix"
    }
}<|MERGE_RESOLUTION|>--- conflicted
+++ resolved
@@ -1,10 +1,6 @@
 {
     "name": "@walmartlabs/cookie-cutter-grpc",
-<<<<<<< HEAD
-    "version": "1.2.0",
-=======
     "version": "1.3.0-rc.0",
->>>>>>> 3263752e
     "license": "Apache-2.0",
     "main": "dist/index.js",
     "types": "dist/index.d.ts",
@@ -18,16 +14,6 @@
     },
     "dependencies": {
         "change-case": "4.1.1",
-<<<<<<< HEAD
-        "grpc": "1.24.2",
-        "opentracing": "0.14.4"
-    },
-    "peerDependencies": {
-        "@walmartlabs/cookie-cutter-core": "^1.2.0"
-    },
-    "devDependencies": {
-        "@walmartlabs/cookie-cutter-core": "^1.2.0",
-=======
         "grpc": "1.24.3",
         "opentracing": "0.14.4"
     },
@@ -36,7 +22,6 @@
     },
     "devDependencies": {
         "@walmartlabs/cookie-cutter-core": "^1.3.0-rc",
->>>>>>> 3263752e
         "protobufjs": "6.9.0"
     },
     "scripts": {
