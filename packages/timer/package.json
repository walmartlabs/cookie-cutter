{
    "name": "@walmartlabs/cookie-cutter-timer",
<<<<<<< HEAD
    "version": "1.4.0",
=======
    "version": "1.5.0-beta.0",
>>>>>>> 08809c98
    "license": "Apache-2.0",
    "main": "dist/index.js",
    "types": "dist/index.d.ts",
    "homepage": "https://walmartlabs.github.io/cookie-cutter",
    "repository": {
        "type": "git",
        "url": "https://github.com/walmartlabs/cookie-cutter.git"
    },
    "bugs": {
        "url": "https://github.com/walmartlabs/cookie-cutter/issues"
    },
    "dependencies": {
        "opentracing": "0.14.4"
    },
    "peerDependencies": {
<<<<<<< HEAD
        "@walmartlabs/cookie-cutter-core": "^1.4.0"
    },
    "devDependencies": {
        "@walmartlabs/cookie-cutter-core": "^1.4.0"
=======
        "@walmartlabs/cookie-cutter-core": "^1.5.0-beta"
    },
    "devDependencies": {
        "@walmartlabs/cookie-cutter-core": "^1.5.0-beta"
>>>>>>> 08809c98
    },
    "scripts": {
        "build": "tsc",
        "test": "jest --config=../../jest.unit.config.js --rootDir=.",
        "lint": "tslint --project tsconfig.json",
        "lint:fix": "yarn run lint --fix"
    }
}<|MERGE_RESOLUTION|>--- conflicted
+++ resolved
@@ -1,10 +1,6 @@
 {
     "name": "@walmartlabs/cookie-cutter-timer",
-<<<<<<< HEAD
-    "version": "1.4.0",
-=======
     "version": "1.5.0-beta.0",
->>>>>>> 08809c98
     "license": "Apache-2.0",
     "main": "dist/index.js",
     "types": "dist/index.d.ts",
@@ -20,17 +16,10 @@
         "opentracing": "0.14.4"
     },
     "peerDependencies": {
-<<<<<<< HEAD
-        "@walmartlabs/cookie-cutter-core": "^1.4.0"
-    },
-    "devDependencies": {
-        "@walmartlabs/cookie-cutter-core": "^1.4.0"
-=======
         "@walmartlabs/cookie-cutter-core": "^1.5.0-beta"
     },
     "devDependencies": {
         "@walmartlabs/cookie-cutter-core": "^1.5.0-beta"
->>>>>>> 08809c98
     },
     "scripts": {
         "build": "tsc",
