--- conflicted
+++ resolved
@@ -1,10 +1,4 @@
-<<<<<<< HEAD
-=======
 
-yarn build;
-cd packages\azure;
-
->>>>>>> 52ee9438
 choco install docker-compose -y --force
 
 
