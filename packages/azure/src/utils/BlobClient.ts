--- conflicted
+++ resolved
@@ -19,28 +19,8 @@
 import { IBlobStorageConfiguration, IBlobClient } from "..";
 import { streamToString } from "./helpers";
 
-<<<<<<< HEAD
-export enum BlobOpenTracingTagKeys {
-    ContainerName = "blob.container_name",
-}
-
-enum BlobMetrics {
-    Write = "cookie_cutter.azure_blob_client.write",
-    Read = "cookie_cutter.azure_blob_client.read",
-    Exists = "cookie_cutter.azure_blob_client.exists",
-}
-
-enum BlobMetricResults {
-    Success = "success",
-    Error = "error",
-}
-
-export class BlobClient implements IRequireInitialization {
-    private blobService: BlobService;
-=======
 export class BlobClient implements IBlobClient, IRequireInitialization {
     private client: BlobServiceClient;
->>>>>>> 404187c8
     private containerName: string;
     private storageAccount: string;
     private tracer: Tracer;
@@ -67,15 +47,6 @@
         }
         this.containerName = config.container;
         this.storageAccount = config.storageAccount;
-<<<<<<< HEAD
-        this.blobService = createBlobService(
-            config.storageAccount,
-            config.storageAccessKey,
-            config.url
-        );
-=======
-
->>>>>>> 404187c8
         this.tracer = DefaultComponentContext.tracer;
         this.metrics = DefaultComponentContext.metrics;
     }
@@ -85,22 +56,6 @@
         this.metrics = context.metrics;
     }
 
-<<<<<<< HEAD
-    public async createContainerIfNotExists(context?: SpanContext) {
-        const span = this.tracer.startSpan(this.spanOperationName, { childOf: context });
-        this.spanLogAndSetTags(span, this.createContainerIfNotExists.name);
-        return new Promise<BlobService.ContainerResult>((resolve, reject) => {
-            this.blobService.createContainerIfNotExists(this.containerName, (error, result) => {
-                if (error) {
-                    failSpan(span, error);
-                    span.finish();
-                    return reject(error);
-                }
-                span.finish();
-                return resolve(result);
-            });
-        });
-=======
     public async createContainerIfNotExists(context?: SpanContext): Promise<boolean> {
         const span = this.tracer.startSpan(this.spanOperationName, { childOf: context });
         this.spanLogAndSetTags(span, this.createContainerIfNotExists.name);
@@ -377,7 +332,6 @@
         } finally {
             span.finish();
         }
->>>>>>> 404187c8
     }
 
     private generateMetricTags(result: BlobMetricResults, statusCode?: number): IMetricTags {
@@ -401,117 +355,6 @@
     }
 }
 
-<<<<<<< HEAD
-    public write(context: SpanContext, text: Buffer | string, blobId: string): Promise<void> {
-        const span = this.tracer.startSpan(this.spanOperationName, { childOf: context });
-        this.spanLogAndSetTags(span, this.write.name);
-        return new Promise<void>((resolve, reject) => {
-            this.blobService.createBlockBlobFromText(
-                this.containerName,
-                blobId,
-                text,
-                this.options,
-                (err: Error, _: BlobService.BlobResult, response: ServiceResponse) => {
-                    const statusCode = response && response.statusCode;
-                    if (statusCode !== undefined) {
-                        span.setTag(Tags.HTTP_STATUS_CODE, statusCode);
-                    }
-
-                    if (err) {
-                        this.metrics.increment(
-                            BlobMetrics.Write,
-                            this.generateMetricTags(BlobMetricResults.Error, statusCode)
-                        );
-                        failSpan(span, err);
-                        span.finish();
-                        reject(err);
-                    } else {
-                        this.metrics.increment(
-                            BlobMetrics.Write,
-                            this.generateMetricTags(BlobMetricResults.Success, statusCode)
-                        );
-                        span.finish();
-                        resolve();
-                    }
-                }
-            );
-        });
-    }
-
-    public read(context: SpanContext, blobId: string): Promise<string> {
-        const span = this.tracer.startSpan(this.spanOperationName, { childOf: context });
-        this.spanLogAndSetTags(span, this.read.name);
-        return new Promise<string>((resolve, reject) => {
-            this.blobService.getBlobToText(
-                this.containerName,
-                blobId,
-                undefined,
-                (
-                    err: Error,
-                    text: string,
-                    _: BlobService.BlobResult,
-                    response: ServiceResponse
-                ) => {
-                    const statusCode = response && response.statusCode;
-                    if (statusCode !== undefined) {
-                        span.setTag(Tags.HTTP_STATUS_CODE, statusCode);
-                    }
-
-                    if (err) {
-                        this.metrics.increment(
-                            BlobMetrics.Read,
-                            this.generateMetricTags(BlobMetricResults.Error, statusCode)
-                        );
-                        failSpan(span, err);
-                        span.finish();
-                        reject(err);
-                    } else {
-                        this.metrics.increment(
-                            BlobMetrics.Read,
-                            this.generateMetricTags(BlobMetricResults.Success, statusCode)
-                        );
-                        span.finish();
-                        resolve(text);
-                    }
-                }
-            );
-        });
-    }
-
-    public exists(context: SpanContext, blobId: string): Promise<boolean> {
-        const span = this.tracer.startSpan(this.spanOperationName, { childOf: context });
-        this.spanLogAndSetTags(span, this.exists.name);
-        return new Promise((resolve, reject) => {
-            this.blobService.doesBlobExist(
-                this.containerName,
-                blobId,
-                (err: Error, result: BlobService.BlobResult, response: ServiceResponse) => {
-                    const statusCode = response && response.statusCode;
-                    if (statusCode !== undefined) {
-                        span.setTag(Tags.HTTP_STATUS_CODE, statusCode);
-                    }
-
-                    if (err) {
-                        this.metrics.increment(
-                            BlobMetrics.Exists,
-                            this.generateMetricTags(BlobMetricResults.Error, statusCode)
-                        );
-                        failSpan(span, err);
-                        span.finish();
-                        reject(err);
-                    } else {
-                        this.metrics.increment(
-                            BlobMetrics.Exists,
-                            this.generateMetricTags(BlobMetricResults.Success, statusCode)
-                        );
-                        span.finish();
-                        resolve(result.exists);
-                    }
-                }
-            );
-        });
-    }
-=======
 enum BlobMetricResults {
     Success = "success",
     Error = "error",
@@ -530,5 +373,4 @@
     DeleteFolder = "cookie_cutter.azure_blob_client.delete_folder",
     DeleteBlob = "cookie_cutter.azure_blob_client.delete_blob",
     ListBlobs = "cookie_cutter.azure_blob_client.list_all_blobs",
->>>>>>> 404187c8
 }