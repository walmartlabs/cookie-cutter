--- conflicted
+++ resolved
@@ -99,9 +99,6 @@
 
 export class EnvelopeQueueMessagePreprocessor implements IQueueMessagePreprocessor {
     public process(payload: string): IQueueMessage {
-<<<<<<< HEAD
-        return JSON.parse(payload) as {
-=======
         // https://github.com/walmartlabs/cookie-cutter/issues/324
         // https://azure.github.io/azure-storage-node/services_queue_queuemessageencoder.js.html#sunlight-1-line-171
         const textToDecode = payload
@@ -111,7 +108,6 @@
             .replace(/&quot;/gm, '"')
             .replace(/&apos;/gm, "'");
         return JSON.parse(textToDecode) as {
->>>>>>> 08809c98
             headers: Record<string, string>;
             payload: unknown;
         };
