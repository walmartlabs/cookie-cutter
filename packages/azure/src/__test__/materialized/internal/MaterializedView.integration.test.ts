/*
Copyright (c) Walmart Inc.

This source code is licensed under the Apache 2.0 license found in the
LICENSE file in the root directory of this source tree.
*/

import {
    iterate,
    JsonMessageEncoder,
    MessageRef,
    SequenceConflictError,
    StateRef,
    createRetrierContext,
} from "@walmartlabs/cookie-cutter-core";
import { CosmosOutputSink, CosmosStateProvider } from "../../../materialized/internal";
import { CosmosClient } from "../../../utils";
import { DummyState } from "../../dummystate";
import { setup, teardown } from "../../integrationSetup";

const url = "https://localhost:8081";
const key = process.env.COSMOS_SECRET_KEY;
<<<<<<< HEAD
const databaseId = "tanvir-test-occ";
const collectionId = "occ";
const newCollectedId = "occ2";
=======
const databaseId = "materialized-view-integration-test";
const collectionId = "data";
const newCollectionId = "data2";
>>>>>>> ad5cdd82
const encoder = new JsonMessageEncoder();
const retrier = createRetrierContext(1);
const sink = new CosmosOutputSink({ url, key, databaseId, collectionId, encoder });
const client = new CosmosClient({ url, key, databaseId, collectionId, encoder });
const newSink = new CosmosOutputSink({
    url,
    key,
    databaseId,
<<<<<<< HEAD
    collectionId: newCollectedId,
=======
    collectionId: newCollectionId,
>>>>>>> ad5cdd82
    encoder,
});

function validateKeys(key: string) {
    if (!key) {
        throw new Error("COSMOS_SECRET_KEY env is not set");
    }
}

beforeAll(async () => {
    validateKeys(key);
    await setup([
        { databaseId, collectionId },
        { databaseId, collectionId: newCollectionId },
    ]);
});

afterAll(async () => {
    await teardown([databaseId]);
});

describe("Materialized Views", () => {
    const spanContext = {};
    describe("CosmosOutputSink and CosmosStateProvider", () => {
        it("creates a new materialized view document and retrieves it", async () => {
            const currentTime = new Date();
            const currentSn = 0;
            const streamId = `non-existing-stream-${currentTime.getTime()}`;
            const payload = { value: "foo" };
            await sink.sink(
                iterate([
                    {
                        state: new StateRef({}, streamId, currentSn),
                        message: {
                            type: DummyState.name,
                            payload,
                        },
                        spanContext,
                        original: new MessageRef({}, null),
                    },
                ]),
                undefined
            );

            const state = new CosmosStateProvider(DummyState, client, new JsonMessageEncoder());
            const stateRef = await state.get(undefined, streamId);
            expect(stateRef).toMatchObject({
                state: new DummyState({ value: "foo" }),
                key: streamId,
                seqNum: currentSn + 1,
            });
        });
        it("updates an existing materialized view document and retrieves it", async () => {
            const currentTime = new Date();
            const currentSn = 0;
            const streamId = `existing-stream-${currentTime.getTime()}`;
            const originalPayload = { value: "foo" };
            const updatedPayload = { value: "bar" };
            const requests: [any, number][] = [
                [originalPayload, currentSn],
                [updatedPayload, currentSn + 1],
            ];
            for (const [payload, sn] of requests) {
                await sink.sink(
                    iterate([
                        {
                            state: new StateRef({}, streamId, sn),
                            message: {
                                type: DummyState.name,
                                payload,
                            },
                            spanContext,
                            original: new MessageRef({}, null),
                        },
                    ]),
                    undefined
                );
            }

            const state = new CosmosStateProvider(DummyState, client, new JsonMessageEncoder());
            const stateRef = await state.get(undefined, streamId);
            expect(stateRef).toMatchObject({
                state: new DummyState({ value: "bar" }),
                key: streamId,
                seqNum: currentSn + 2,
            });
        });
        it("soft deletes an existing document and retrieves deleted document", async () => {
            const currentTime = new Date();
            const currentSn = 0;
            const streamId = `delete-${currentTime.getTime()}`;
            const originalPayload = { value: "foo" };
            const updatedPayload = null;
            const requests: [any, number][] = [
                [originalPayload, currentSn],
                [updatedPayload, currentSn + 1],
            ];
            for (const [payload, sn] of requests) {
                await sink.sink(
                    iterate([
                        {
                            state: new StateRef({}, streamId, sn),
                            message: {
                                type: DummyState.name,
                                payload,
                            },
                            spanContext,
                            original: new MessageRef({}, null),
                        },
                    ]),
                    undefined
                );
            }

            const state = new CosmosStateProvider(DummyState, client, new JsonMessageEncoder());
            const stateRef = await state.get(undefined, streamId);
            expect(stateRef).toMatchObject({
                state: new DummyState(),
                key: streamId,
                seqNum: currentSn + 2,
            });
        });
    });
    describe("CosmosStateProvider", () => {
        it("retrieves a non-existent document", async () => {
            const streamId = "incorrect-stream-id";
            const state = new CosmosStateProvider(DummyState, client, new JsonMessageEncoder());
            const stateRef = await state.get(undefined, "incorrect-stream-id");
            expect(stateRef).toMatchObject({
                state: new DummyState(),
                key: streamId,
                seqNum: 0,
            });
        });

        it("retrieves a document in the default collection", async () => {
            const currentTime = new Date();
            const currentSn = 0;
            const streamId = `default-collection-stream-${currentTime.getTime()}`;
            const payload = { value: "foo" };
            await sink.sink(
                iterate([
                    {
                        state: new StateRef({}, streamId, currentSn),
                        message: {
                            type: DummyState.name,
                            payload,
                        },
                        spanContext,
                        original: new MessageRef({}, null),
                    },
                ]),
                undefined
            );

            const state = new CosmosStateProvider(DummyState, client, new JsonMessageEncoder());
            const stateRef = await state.get(undefined, streamId);
            expect(stateRef).toMatchObject({
                state: new DummyState({ value: "foo" }),
                key: streamId,
                seqNum: currentSn + 1,
            });
        });

        it("retrieves a document in an unknown collection", async () => {
            const currentTime = new Date();
            const currentSn = 0;
            const streamId = `non-default-collection-stream-${currentTime.getTime()}`;
            const payload = { value: "foo" };
            await newSink.sink(
                iterate([
                    {
                        state: new StateRef({}, streamId, currentSn),
                        message: {
                            type: DummyState.name,
                            payload,
                        },
                        spanContext,
                        original: new MessageRef({}, null),
                    },
                ]),
                undefined
            );

            const state = new CosmosStateProvider(DummyState, client, new JsonMessageEncoder());
<<<<<<< HEAD
            const stateRef = await state.get(undefined, `@unknown/${streamId}`);
            expect(stateRef).toMatchObject({
                state: new DummyState(),
                key: streamId,
                seqNum: 0,
            });
=======

            expect.assertions(2);
            try {
                await state.get(undefined, `@unknown/${streamId}`);
            } catch (error) {
                expect(error.code).toBe(404);
                expect(error.body.message).toContain("Resource Not Found");
            }
>>>>>>> ad5cdd82
        });

        it("retrieves a document in a given collection", async () => {
            const currentTime = new Date();
            const currentSn = 0;
            const streamId = `non-default-collection-stream-${currentTime.getTime()}`;
            const payload = { value: "foo" };
            await newSink.sink(
                iterate([
                    {
                        state: new StateRef({}, streamId, currentSn),
                        message: {
                            type: DummyState.name,
                            payload,
                        },
                        spanContext,
                        original: new MessageRef({}, null),
                    },
                ]),
                undefined
            );

            const state = new CosmosStateProvider(DummyState, client, new JsonMessageEncoder());
<<<<<<< HEAD
            const stateRef = await state.get(undefined, `occ2/${streamId}`);
            expect(stateRef).toMatchObject({
                state: new DummyState({ value: "foo" }),
                key: streamId,
=======
            const stateRef = await state.get(undefined, `@${newCollectionId}/${streamId}`);
            expect(stateRef).toMatchObject({
                state: new DummyState({ value: "foo" }),
                key: `@${newCollectionId}/${streamId}`,
>>>>>>> ad5cdd82
                seqNum: currentSn + 1,
            });
        });
    });
    describe("CosmosOutputSink", () => {
        it("deletes a non-existent document", async () => {
            const currentTime = new Date();
            const currentSn = 0;
            const streamId = `delete-non-existing-${currentTime.getTime()}`;
            await expect(
                sink.sink(
                    iterate([
                        {
                            state: new StateRef({}, streamId, currentSn),
                            message: {
                                type: DummyState.name,
                                payload: null,
                            },
                            spanContext,
                            original: new MessageRef({}, null),
                        },
                    ]),
                    undefined
                )
            ).resolves.toBeUndefined();
        });

        it("fails to upsert a document due to sequence number conflict for wrong originalSn", async () => {
            const currentTime = new Date();
            const currentSn = 0;
            const streamId = `wrong-originalSn-${currentTime.getTime()}`;
            const originalPayload = { value: "foo" };
            const updatedPayload = { value: "bar" };
            const requests: [any, number][] = [
                [originalPayload, currentSn],
                [updatedPayload, 999],
            ];

            expect.assertions(2);
            try {
                for (const [payload, sn] of requests) {
                    await sink.sink(
                        iterate([
                            {
                                state: new StateRef({}, streamId, sn),
                                message: {
                                    type: DummyState.name,
                                    payload,
                                },
                                spanContext,
                                original: new MessageRef({}, null),
                            },
                        ]),
                        retrier
                    );
                }
            } catch (e) {
                expect(e).toBeInstanceOf(SequenceConflictError);
                expect(e.details).toMatchObject({
                    key: streamId,
                    newSn: 1000,
                    expectedSn: 999,
                    actualSn: 1,
                });
            }
        });
        it("fails to upsert a document for sequence number conflict with SN being less than existing doc's sn", async () => {
            const currentTime = new Date();
            const currentSn = 10;
            const streamId = `less-than-sn-${currentTime.getTime()}`;
            const originalPayload = { value: "foo" };
            const updatedPayload = { value: "bar" };
            const requests: [any, number][] = [
                [originalPayload, currentSn],
                [updatedPayload, 1],
            ];

            expect.assertions(2);
            try {
                for (const [payload, sn] of requests) {
                    await sink.sink(
                        iterate([
                            {
                                state: new StateRef({}, streamId, sn),
                                message: {
                                    type: DummyState.name,
                                    payload,
                                },
                                spanContext,
                                original: new MessageRef({}, null),
                            },
                        ]),
                        retrier
                    );
                }
            } catch (e) {
                expect(e).toBeInstanceOf(SequenceConflictError);
                expect(e.details).toMatchObject({
                    key: streamId,
                    newSn: 2,
                    expectedSn: 1,
                    actualSn: 11,
                });
            }
        });

        it("upserts for one of two requests executed in parallel with the same originalSn", async () => {
            const currentTime = new Date();
            const currentSn = 0;
            const streamId = `occ-error-${currentTime.getTime()}`;
            const payload = { value: "foo" };
            await sink.sink(
                iterate([
                    {
                        state: new StateRef({}, streamId, currentSn),
                        message: {
                            type: DummyState.name,
                            payload,
                        },
                        spanContext,
                        original: new MessageRef({}, null),
                    },
                ]),
                undefined
            );

            const originalSn = currentSn + 1;
            const p: boolean[] = await Promise.all<boolean>(
                [
                    sink.sink(
                        iterate([
                            {
                                state: new StateRef({}, streamId, originalSn),
                                message: {
                                    type: DummyState.name,
                                    payload: { value: "bar1" },
                                },
                                spanContext,
                                original: new MessageRef({}, null),
                            },
                        ]),
                        undefined
                    ),
                    sink.sink(
                        iterate([
                            {
                                state: new StateRef({}, streamId, originalSn),
                                message: {
                                    type: DummyState.name,
                                    payload: { value: "bar2" },
                                },
                                spanContext,
                                original: new MessageRef({}, null),
                            },
                        ]),
                        undefined
                    ),
                ].map(
                    (v: Promise<void>): Promise<boolean> => {
                        return new Promise<boolean>((resolve) => {
                            v.then(() => resolve(true)).catch(() => resolve(false));
                        });
                    }
                )
            );

            expect(p).not.toBe([true, true]);
        });
    });
});<|MERGE_RESOLUTION|>--- conflicted
+++ resolved
@@ -20,15 +20,9 @@
 
 const url = "https://localhost:8081";
 const key = process.env.COSMOS_SECRET_KEY;
-<<<<<<< HEAD
-const databaseId = "tanvir-test-occ";
-const collectionId = "occ";
-const newCollectedId = "occ2";
-=======
 const databaseId = "materialized-view-integration-test";
 const collectionId = "data";
 const newCollectionId = "data2";
->>>>>>> ad5cdd82
 const encoder = new JsonMessageEncoder();
 const retrier = createRetrierContext(1);
 const sink = new CosmosOutputSink({ url, key, databaseId, collectionId, encoder });
@@ -37,11 +31,7 @@
     url,
     key,
     databaseId,
-<<<<<<< HEAD
-    collectionId: newCollectedId,
-=======
     collectionId: newCollectionId,
->>>>>>> ad5cdd82
     encoder,
 });
 
@@ -227,14 +217,6 @@
             );
 
             const state = new CosmosStateProvider(DummyState, client, new JsonMessageEncoder());
-<<<<<<< HEAD
-            const stateRef = await state.get(undefined, `@unknown/${streamId}`);
-            expect(stateRef).toMatchObject({
-                state: new DummyState(),
-                key: streamId,
-                seqNum: 0,
-            });
-=======
 
             expect.assertions(2);
             try {
@@ -243,7 +225,6 @@
                 expect(error.code).toBe(404);
                 expect(error.body.message).toContain("Resource Not Found");
             }
->>>>>>> ad5cdd82
         });
 
         it("retrieves a document in a given collection", async () => {
@@ -267,17 +248,10 @@
             );
 
             const state = new CosmosStateProvider(DummyState, client, new JsonMessageEncoder());
-<<<<<<< HEAD
-            const stateRef = await state.get(undefined, `occ2/${streamId}`);
-            expect(stateRef).toMatchObject({
-                state: new DummyState({ value: "foo" }),
-                key: streamId,
-=======
             const stateRef = await state.get(undefined, `@${newCollectionId}/${streamId}`);
             expect(stateRef).toMatchObject({
                 state: new DummyState({ value: "foo" }),
                 key: `@${newCollectionId}/${streamId}`,
->>>>>>> ad5cdd82
                 seqNum: currentSn + 1,
             });
         });
