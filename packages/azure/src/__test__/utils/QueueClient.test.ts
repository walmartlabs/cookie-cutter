/*
Copyright (c) Walmart Inc.

This source code is licensed under the Apache 2.0 license found in the
LICENSE file in the root directory of this source tree.
*/

import { config, EventSourcedMetadata, JsonMessageEncoder } from "@walmartlabs/cookie-cutter-core";
<<<<<<< HEAD
import { createQueueService, LinearRetryPolicyFilter, QueueService } from "azure-storage";
=======
import {
    QueueServiceClient,
    StorageRetryPolicyType,
    StorageSharedKeyCredential,
} from "@azure/storage-queue";
>>>>>>> ad5cdd82
import { MockTracer, Span, SpanContext } from "opentracing";
import { IQueueConfiguration, IQueueSourceConfiguration, QueueMetadata } from "../../streaming";
import { QueueConfiguration, QueueSourceConfiguration } from "../../streaming/internal";
import { EnvelopeQueueMessagePreprocessor, QueueClient } from "../../utils";

jest.mock("@azure/storage-queue", () => {
    return {
        QueueServiceClient: jest.fn().mockImplementation(() => jest.fn()),
        StorageRetryPolicyType: jest.fn().mockImplementation(() => jest.fn()),
        StorageSharedKeyCredential: jest.fn().mockImplementation(() => jest.fn()),
    };
});

const MockQueueService: jest.Mock = QueueServiceClient as any;
const MockStorageRetryPolicyType: jest.Mock = StorageRetryPolicyType as any;
const MockStorageSharedKeyCredential: jest.Mock = StorageSharedKeyCredential as any;

describe("QueueClient", () => {
    const rawConfiguration = {
        queueName: "queue123",
        storageAccount: "myAccount",
        storageAccessKey: "myKey",
        encoder: new JsonMessageEncoder(),
        retryInterval: "5s",
        retryCount: 3,
        preprocessor: new EnvelopeQueueMessagePreprocessor(),
    } as any;
    const parseConfig = (raw: any): IQueueConfiguration => config.parse(QueueConfiguration, raw);
    const configuration = parseConfig(rawConfiguration);
    const context = new SpanContext();
    const span: Span = new MockTracer().startSpan("unit-test", { childOf: context });
    const payload = "hello world to queues";
    const headers = {
        [EventSourcedMetadata.EventType]: "foo",
    };
<<<<<<< HEAD
    const messageQueueResult = {
        messageId: "message123",
        popReceipt: "pop123",
        messageText: JSON.stringify({ headers, payload }),
    };
=======
>>>>>>> ad5cdd82

    const success = Promise.resolve({
        messageId: "message123",
        popReceipt: "pop123",
        insertedOn: Date.now(),
        expiresOn: Date.now(),
        nextVisibleOn: Date.now(),
        _response: {
            status: 200,
            bodyAsText: JSON.stringify({ headers, payload }),
            parsedBody: [],
        },
    });

    const getQueueClient = jest.fn(() => {
        return {
            sendMessage,
            receiveMessages,
            deleteMessage,

            create,
        };
    });
    const create = jest.fn(() => {
        return Promise.resolve({
            _response: {
                status: 200,
            },
        });
    });
    const sendMessage = jest.fn(() => {
        return success;
    });
    const receiveMessages = jest.fn(() => {
        return Promise.resolve({
            receivedMessageItems: [
                {
                    messageId: 123,
                    insertedOn: new Date(),
                    expiresOn: new Date(),
                    popReceipt: "pop123",
                    nextVisibleOn: new Date(),
                    dequeueCount: 1,
                    messageText: '{ "headers": {"event_type": "event"}, "payload":"data"}',
                },
            ],
            _response: {
                status: 200,
            },
        });
    });
    const deleteMessage = jest.fn(() => {
        return success;
    });

    describe("write", () => {
<<<<<<< HEAD
        const response = { statusCode: 200 };
        const writeResultsIn = async (
            error?: any,
            result?: any,
            res = response,
            config = configuration
        ) => {
            const createMessage = jest.fn();
            const createQueueIfNotExists = jest.fn();
            createMessage.mockImplementationOnce((_q, _t, _o, cb) => {
                cb(error, result, res);
            });
            createQueueIfNotExists.mockImplementation((_q, cb) => {
                cb(undefined, { created: true, exists: true });
            });
            MockCreateQueueService.mockImplementation(() => ({
                createMessage,
                withFilter,
                createQueueIfNotExists,
            }));
            const client = new QueueClient(config);
            return { createMessage, client, createQueueIfNotExists };
        };
=======
        MockQueueService.mockImplementation(() => {
            return {
                getQueueClient,
            };
        });
        MockStorageRetryPolicyType.mockImplementation(() => {
            return 0; // LINEAR
        });
        MockStorageSharedKeyCredential.mockImplementation(() => {
            return {
                accountName: "accountName",
                accountKey: "123",
            };
        });
        const client = new QueueClient(configuration);
>>>>>>> ad5cdd82
        it("should write message with defaults", async () => {
            const result = await client.write(span.context(), payload, headers);
            expect(result).toBeDefined();
<<<<<<< HEAD
            expect(createMessage).toBeCalledWith(
                configuration.queueName,
                JSON.stringify({ payload, headers }),
                undefined,
                expect.anything()
            );
=======
            expect(getQueueClient).toBeCalledWith("queue123");
            expect(sendMessage).toBeCalledWith(JSON.stringify({ payload, headers }), undefined);
>>>>>>> ad5cdd82
        });
        it("should write message with options", async () => {
            const options = {
                queueName: "different",
                visibilityTimeout: 1233,
                messageTimeToLive: 124,
            };
            await client.write(span.context(), payload, headers, options);
            expect(sendMessage).toBeCalledWith(JSON.stringify({ payload, headers }), options);
            expect(getQueueClient).toBeCalledWith(options.queueName);
        });
        it("should pass client failure up", async () => {
            const error = new Error("something bad happend");
            sendMessage.mockImplementationOnce(() => {
                return Promise.reject(error);
            });
            await expect(client.write(span.context(), payload, headers)).rejects.toEqual(error);
        });
        it("should error if text is to big", async () => {
            const bigText = Buffer.alloc(65 * 1024);
<<<<<<< HEAD
            const { client, createMessage } = await writeResultsIn();
=======
>>>>>>> ad5cdd82
            const result = client.write(span.context(), bigText, headers);
            expect(sendMessage).not.toBeCalled();
            await expect(result).rejects.toEqual(
<<<<<<< HEAD
                new Error("Queue Message too big, must be less then 64kb. is: 173.423828125")
            );
        });
        it("should error get back 413 from azure", async () => {
            const bigText = Buffer.alloc(1024);
            const e: Error & { statusCode?: number } = new Error(
                "The request body is too large and exceeds the maximum permissible limit."
            );
            const { client, createMessage } = await writeResultsIn(e, undefined, {
                statusCode: 413,
            });
            const result = client.write(span.context(), bigText, headers);
            expect(createMessage).toBeCalled();
            await expect(result).rejects.toMatchObject({ code: 413 });
        });
        it("should retry on 404s if configured to", async () => {
            const serviceResponse = { statusCode: 404 };
            const { client, createMessage, createQueueIfNotExists } = await writeResultsIn(
                new Error(),
                undefined,
                serviceResponse,
                parseConfig({ ...rawConfiguration, createQueueIfNotExists: true })
            );
            createMessage.mockImplementationOnce((_q, _t, _o, cb) => {
                cb(undefined, {}, { statusCode: 200 });
            });
            const result = await client.write(span.context(), payload, headers);
            expect(createMessage).toBeCalledTimes(2);
            expect(createQueueIfNotExists).toBeCalled();
            expect(result).toBeDefined();
        });
        it("should not retry on 404s if not configured to", async () => {
            const serviceResponse = { statusCode: 404 };
            const { client, createMessage, createQueueIfNotExists } = await writeResultsIn(
                new Error(),
                undefined,
                serviceResponse,
                parseConfig({ ...rawConfiguration, createQueueIfNotExists: false })
            );
            createMessage.mockImplementationOnce((_q, _t, _o, cb) => {
                cb(undefined, {}, { statusCode: 200 });
            });
            const result = client.write(span.context(), payload, headers);
            await expect(result).rejects.toMatchObject({ code: 404 });
            expect(createQueueIfNotExists).not.toBeCalled();
            expect(createMessage).toBeCalledTimes(1);
        });
        it("should not retry on other errors (even if configured to)", async () => {
            const serviceResponse = { statusCode: 401 };
            const { client, createMessage, createQueueIfNotExists } = await writeResultsIn(
                new Error(),
                undefined,
                serviceResponse,
                parseConfig({ ...rawConfiguration, createQueueIfNotExists: true })
            );
            createMessage.mockImplementationOnce((_q, _t, _o, cb) => {
                cb(undefined, {}, { statusCode: 200 });
            });
            const result = client.write(span.context(), payload, headers);
            await expect(result).rejects.toMatchObject({ code: 401 });
            expect(createQueueIfNotExists).not.toBeCalled();
            expect(createMessage).toBeCalledTimes(1);
=======
                new Error("Queue Message too big, must be less than 64kb, is: 173.423828125")
            );
        });

        it("should error get back 413 from azure", async () => {
            const bigText = Buffer.alloc(1024);
            const error: Error & { statusCode?: number } = new Error(
                "The request body is too large and exceeds the maximum permissible limit."
            );
            error.statusCode = 413;
            sendMessage.mockImplementationOnce(() => {
                return Promise.reject(error);
            });
            const result = client.write(span.context(), bigText, headers);
            expect(sendMessage).toBeCalled();
            await expect(result).rejects.toEqual(error);
        });

        it("should retry on 404s if configured to", async () => {
            const error = new Error("something bad happend") && { statusCode: 404 };
            sendMessage.mockImplementationOnce(() => {
                return Promise.reject(error);
            });
            sendMessage.mockImplementation(() => {
                return success;
            });
            const configuredClient = new QueueClient({
                ...configuration,
                createQueueIfNotExists: true,
            });
            const result = await configuredClient.write(span.context(), payload, headers);
            expect(sendMessage).toBeCalledTimes(2);
            expect(create).toBeCalled();
            expect(result).toBeDefined();
        });
        it("should not retry on 404s if not configured to", async () => {
            const error = new Error("something bad happend") && { statusCode: 404 };
            sendMessage.mockImplementationOnce(() => {
                return Promise.reject(error);
            });
            const result = client.write(span.context(), payload, headers);
            await expect(result).rejects.toMatchObject({ statusCode: 404 });
            expect(create).not.toBeCalled();
            expect(sendMessage).toBeCalledTimes(1);
        });

        it("should not retry on other errors (even if configured to)", async () => {
            const error = new Error("something bad happend") && { statusCode: 401 };
            sendMessage.mockImplementationOnce(() => {
                return Promise.reject(error);
            });
            const configuredClient = new QueueClient({
                ...configuration,
                createQueueIfNotExists: true,
            });
            const result = configuredClient.write(span.context(), payload, headers);
            await expect(result).rejects.toMatchObject({ statusCode: 401 });
            expect(create).not.toBeCalled();
            expect(sendMessage).toBeCalledTimes(1);
>>>>>>> ad5cdd82
        });
    });

    describe("read", () => {
        const client = new QueueClient(configuration);
        it("should read messages with defaults", async () => {
            const messages = await client.read(span.context());
            expect(messages).toHaveLength(1);
<<<<<<< HEAD
            expect(messages[0].headers[QueueMetadata.MessageId]).toBe(messageQueueResult.messageId);
            expect(getMessages).toBeCalledWith(
                configuration.queueName,
                { numOfMessages: undefined, visibilityTimeout: undefined },
                expect.anything()
            );
        });
        it("should read messages with options", async () => {
            const { client, getMessages } = await readResultsIn(undefined, [messageQueueResult]);
=======
            expect(messages[0].headers[QueueMetadata.MessageId]).toBe(123);
            expect(receiveMessages).toBeCalledWith({
                numOfMessages: undefined,
                visibilityTimeout: undefined,
            });
        });
        it("should read messages with options", async () => {
>>>>>>> ad5cdd82
            let options: IQueueConfiguration & IQueueSourceConfiguration = {
                storageAccount: "storageAcc",
                storageAccessKey: "storageKey",
                queueName: "different",
                createQueueIfNotExists: false,
                encoder: new JsonMessageEncoder(),
                numOfMessages: 20,
                visibilityTimeout: 60000,
            };
            options = config.parse(QueueSourceConfiguration, options, {
                retryCount: 3,
                retryInterval: 5000,
                largeItemBlobContainer: "queue-large-items",
                createQueueIfNotExists: false,
                preprocessor: new EnvelopeQueueMessagePreprocessor(),
            });
            await client.read(span.context(), options);
            expect(receiveMessages).toBeCalledWith({
                numberOfMessages: options.numOfMessages,
                visibilityTimeout: options.visibilityTimeout,
            });
        });
        it("should raise error", async () => {
            const error = new Error("something went wrong");
            receiveMessages.mockImplementationOnce(() => {
                return Promise.reject(error);
            });
            const result = client.read(span.context());
            await expect(result).rejects.toEqual(error);
        });
    });

    describe("markAsProcessed", () => {
<<<<<<< HEAD
        const response = { statusCode: 200 };
        const markAsProcessedResultsIn = async (error?: any) => {
            const deleteMessage = jest.fn();
            deleteMessage.mockImplementation((_q, _m, _p, cb) => {
                cb(error, response);
            });
            MockCreateQueueService.mockImplementation(() => ({
                deleteMessage,
                withFilter,
            }));
            const client = new QueueClient(configuration);
            return { deleteMessage, client };
        };
        it("should delete message when processed with default queue name", async () => {
            const { client, deleteMessage } = await markAsProcessedResultsIn();
            await client.markAsProcessed(
                span.context(),
                messageQueueResult.messageId,
                messageQueueResult.popReceipt
            );
            expect(deleteMessage).toBeCalledWith(
                configuration.queueName,
                messageQueueResult.messageId,
                messageQueueResult.popReceipt,
                expect.anything()
            );
        });
        it("should delete message when processed with different queue name", async () => {
            const { client, deleteMessage } = await markAsProcessedResultsIn();
=======
        const client = new QueueClient(configuration);
        it("should delete message when processed with default queue name", async () => {
            await client.markAsProcessed(span.context(), "123", "pop123");
            expect(deleteMessage).toBeCalledWith("123", "pop123");
        });
        it("should delete message when processed with different queue name", async () => {
>>>>>>> ad5cdd82
            const options = { queueName: "different" };
            await client.markAsProcessed(span.context(), "123", "pop123", options.queueName);

            expect(getQueueClient).toBeCalledWith(options.queueName);
            expect(deleteMessage).toBeCalledWith("123", "pop123");
        });
        it("should raise error", async () => {
            const error = new Error("something went wrong");
            deleteMessage.mockImplementationOnce(() => {
                return Promise.reject(error);
            });
            const result = client.markAsProcessed(span.context(), "123", "pop123");
            await expect(result).rejects.toEqual(error);
        });
    });
});<|MERGE_RESOLUTION|>--- conflicted
+++ resolved
@@ -6,15 +6,11 @@
 */
 
 import { config, EventSourcedMetadata, JsonMessageEncoder } from "@walmartlabs/cookie-cutter-core";
-<<<<<<< HEAD
-import { createQueueService, LinearRetryPolicyFilter, QueueService } from "azure-storage";
-=======
 import {
     QueueServiceClient,
     StorageRetryPolicyType,
     StorageSharedKeyCredential,
 } from "@azure/storage-queue";
->>>>>>> ad5cdd82
 import { MockTracer, Span, SpanContext } from "opentracing";
 import { IQueueConfiguration, IQueueSourceConfiguration, QueueMetadata } from "../../streaming";
 import { QueueConfiguration, QueueSourceConfiguration } from "../../streaming/internal";
@@ -50,14 +46,6 @@
     const headers = {
         [EventSourcedMetadata.EventType]: "foo",
     };
-<<<<<<< HEAD
-    const messageQueueResult = {
-        messageId: "message123",
-        popReceipt: "pop123",
-        messageText: JSON.stringify({ headers, payload }),
-    };
-=======
->>>>>>> ad5cdd82
 
     const success = Promise.resolve({
         messageId: "message123",
@@ -114,31 +102,6 @@
     });
 
     describe("write", () => {
-<<<<<<< HEAD
-        const response = { statusCode: 200 };
-        const writeResultsIn = async (
-            error?: any,
-            result?: any,
-            res = response,
-            config = configuration
-        ) => {
-            const createMessage = jest.fn();
-            const createQueueIfNotExists = jest.fn();
-            createMessage.mockImplementationOnce((_q, _t, _o, cb) => {
-                cb(error, result, res);
-            });
-            createQueueIfNotExists.mockImplementation((_q, cb) => {
-                cb(undefined, { created: true, exists: true });
-            });
-            MockCreateQueueService.mockImplementation(() => ({
-                createMessage,
-                withFilter,
-                createQueueIfNotExists,
-            }));
-            const client = new QueueClient(config);
-            return { createMessage, client, createQueueIfNotExists };
-        };
-=======
         MockQueueService.mockImplementation(() => {
             return {
                 getQueueClient,
@@ -154,21 +117,11 @@
             };
         });
         const client = new QueueClient(configuration);
->>>>>>> ad5cdd82
         it("should write message with defaults", async () => {
             const result = await client.write(span.context(), payload, headers);
             expect(result).toBeDefined();
-<<<<<<< HEAD
-            expect(createMessage).toBeCalledWith(
-                configuration.queueName,
-                JSON.stringify({ payload, headers }),
-                undefined,
-                expect.anything()
-            );
-=======
             expect(getQueueClient).toBeCalledWith("queue123");
             expect(sendMessage).toBeCalledWith(JSON.stringify({ payload, headers }), undefined);
->>>>>>> ad5cdd82
         });
         it("should write message with options", async () => {
             const options = {
@@ -189,77 +142,9 @@
         });
         it("should error if text is to big", async () => {
             const bigText = Buffer.alloc(65 * 1024);
-<<<<<<< HEAD
-            const { client, createMessage } = await writeResultsIn();
-=======
->>>>>>> ad5cdd82
             const result = client.write(span.context(), bigText, headers);
             expect(sendMessage).not.toBeCalled();
             await expect(result).rejects.toEqual(
-<<<<<<< HEAD
-                new Error("Queue Message too big, must be less then 64kb. is: 173.423828125")
-            );
-        });
-        it("should error get back 413 from azure", async () => {
-            const bigText = Buffer.alloc(1024);
-            const e: Error & { statusCode?: number } = new Error(
-                "The request body is too large and exceeds the maximum permissible limit."
-            );
-            const { client, createMessage } = await writeResultsIn(e, undefined, {
-                statusCode: 413,
-            });
-            const result = client.write(span.context(), bigText, headers);
-            expect(createMessage).toBeCalled();
-            await expect(result).rejects.toMatchObject({ code: 413 });
-        });
-        it("should retry on 404s if configured to", async () => {
-            const serviceResponse = { statusCode: 404 };
-            const { client, createMessage, createQueueIfNotExists } = await writeResultsIn(
-                new Error(),
-                undefined,
-                serviceResponse,
-                parseConfig({ ...rawConfiguration, createQueueIfNotExists: true })
-            );
-            createMessage.mockImplementationOnce((_q, _t, _o, cb) => {
-                cb(undefined, {}, { statusCode: 200 });
-            });
-            const result = await client.write(span.context(), payload, headers);
-            expect(createMessage).toBeCalledTimes(2);
-            expect(createQueueIfNotExists).toBeCalled();
-            expect(result).toBeDefined();
-        });
-        it("should not retry on 404s if not configured to", async () => {
-            const serviceResponse = { statusCode: 404 };
-            const { client, createMessage, createQueueIfNotExists } = await writeResultsIn(
-                new Error(),
-                undefined,
-                serviceResponse,
-                parseConfig({ ...rawConfiguration, createQueueIfNotExists: false })
-            );
-            createMessage.mockImplementationOnce((_q, _t, _o, cb) => {
-                cb(undefined, {}, { statusCode: 200 });
-            });
-            const result = client.write(span.context(), payload, headers);
-            await expect(result).rejects.toMatchObject({ code: 404 });
-            expect(createQueueIfNotExists).not.toBeCalled();
-            expect(createMessage).toBeCalledTimes(1);
-        });
-        it("should not retry on other errors (even if configured to)", async () => {
-            const serviceResponse = { statusCode: 401 };
-            const { client, createMessage, createQueueIfNotExists } = await writeResultsIn(
-                new Error(),
-                undefined,
-                serviceResponse,
-                parseConfig({ ...rawConfiguration, createQueueIfNotExists: true })
-            );
-            createMessage.mockImplementationOnce((_q, _t, _o, cb) => {
-                cb(undefined, {}, { statusCode: 200 });
-            });
-            const result = client.write(span.context(), payload, headers);
-            await expect(result).rejects.toMatchObject({ code: 401 });
-            expect(createQueueIfNotExists).not.toBeCalled();
-            expect(createMessage).toBeCalledTimes(1);
-=======
                 new Error("Queue Message too big, must be less than 64kb, is: 173.423828125")
             );
         });
@@ -319,7 +204,6 @@
             await expect(result).rejects.toMatchObject({ statusCode: 401 });
             expect(create).not.toBeCalled();
             expect(sendMessage).toBeCalledTimes(1);
->>>>>>> ad5cdd82
         });
     });
 
@@ -328,17 +212,6 @@
         it("should read messages with defaults", async () => {
             const messages = await client.read(span.context());
             expect(messages).toHaveLength(1);
-<<<<<<< HEAD
-            expect(messages[0].headers[QueueMetadata.MessageId]).toBe(messageQueueResult.messageId);
-            expect(getMessages).toBeCalledWith(
-                configuration.queueName,
-                { numOfMessages: undefined, visibilityTimeout: undefined },
-                expect.anything()
-            );
-        });
-        it("should read messages with options", async () => {
-            const { client, getMessages } = await readResultsIn(undefined, [messageQueueResult]);
-=======
             expect(messages[0].headers[QueueMetadata.MessageId]).toBe(123);
             expect(receiveMessages).toBeCalledWith({
                 numOfMessages: undefined,
@@ -346,7 +219,6 @@
             });
         });
         it("should read messages with options", async () => {
->>>>>>> ad5cdd82
             let options: IQueueConfiguration & IQueueSourceConfiguration = {
                 storageAccount: "storageAcc",
                 storageAccessKey: "storageKey",
@@ -380,44 +252,12 @@
     });
 
     describe("markAsProcessed", () => {
-<<<<<<< HEAD
-        const response = { statusCode: 200 };
-        const markAsProcessedResultsIn = async (error?: any) => {
-            const deleteMessage = jest.fn();
-            deleteMessage.mockImplementation((_q, _m, _p, cb) => {
-                cb(error, response);
-            });
-            MockCreateQueueService.mockImplementation(() => ({
-                deleteMessage,
-                withFilter,
-            }));
-            const client = new QueueClient(configuration);
-            return { deleteMessage, client };
-        };
-        it("should delete message when processed with default queue name", async () => {
-            const { client, deleteMessage } = await markAsProcessedResultsIn();
-            await client.markAsProcessed(
-                span.context(),
-                messageQueueResult.messageId,
-                messageQueueResult.popReceipt
-            );
-            expect(deleteMessage).toBeCalledWith(
-                configuration.queueName,
-                messageQueueResult.messageId,
-                messageQueueResult.popReceipt,
-                expect.anything()
-            );
-        });
-        it("should delete message when processed with different queue name", async () => {
-            const { client, deleteMessage } = await markAsProcessedResultsIn();
-=======
         const client = new QueueClient(configuration);
         it("should delete message when processed with default queue name", async () => {
             await client.markAsProcessed(span.context(), "123", "pop123");
             expect(deleteMessage).toBeCalledWith("123", "pop123");
         });
         it("should delete message when processed with different queue name", async () => {
->>>>>>> ad5cdd82
             const options = { queueName: "different" };
             await client.markAsProcessed(span.context(), "123", "pop123", options.queueName);
 
