--- conflicted
+++ resolved
@@ -22,11 +22,8 @@
 import { SpanContext } from "opentracing";
 import { isNullOrUndefined } from "util";
 
-<<<<<<< HEAD
-=======
 jest.setTimeout(90000);
 
->>>>>>> 08809c98
 const databaseId = "cosmos-client-integration-test";
 const collectionId = "data";
 const encoder = new JsonMessageEncoder();
@@ -118,7 +115,6 @@
             ],
         });
         expect(result).toHaveLength(numberOfEvents);
-<<<<<<< HEAD
     });
 
     it("performs queries on specified colleections", async () => {
@@ -172,61 +168,6 @@
 
         expect(currSn).toBeLessThan(newSn);
     });
-=======
-    });
-
-    it("performs queries on specified colleections", async () => {
-        const result = await client.query(undefined, {
-            query: getSequenceNumer,
-            parameters: [],
-        });
-
-        expect(result).toHaveLength(1);
-        expect(result[0].sn).toBeDefined();
-    });
-
-    it("executes bulk inserts", async () => {
-        const records = [];
-        const firstSn = await getCurrentSn();
-
-        for (let i = 0; i < 9; i++) {
-            records.push(await generateTestDocument("test data", firstSn + i));
-        }
-
-        await client.bulkInsert(records, streamId, true);
-
-        const secondSn = await getCurrentSn();
-
-        expect(firstSn).toBeLessThan(secondSn);
-    });
-
-    it("verifies sequence numbers on bulk inserts if configured to", async () => {
-        const records = [];
-        for (let i = 0; i < 2; i++) {
-            records.push(await generateTestDocument("test data", 1));
-        }
-
-        expect.assertions(1);
-        try {
-            await client.bulkInsert(records, streamId, true);
-        } catch (error) {
-            expect(JSON.stringify(error)).toContain("Error: Sequence Conflict for document");
-        }
-    });
-
-    it("executes upserts", async () => {
-        const newStreamId = `cosmosClient-${Date.now()}`;
-        const currSn = await getCurrentSn();
-
-        const record = await generateTestDocument("test data", currSn ? currSn : 0, newStreamId);
-
-        await client.upsert(record, newStreamId, currSn ? currSn : 0);
-
-        const newSn = await getCurrentSn();
-
-        expect(currSn).toBeLessThan(newSn);
-    });
->>>>>>> 08809c98
 });
 
 async function generateTestDocument(
