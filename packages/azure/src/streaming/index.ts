--- conflicted
+++ resolved
@@ -47,12 +47,6 @@
     readonly retryInterval?: number;
 }
 
-<<<<<<< HEAD
-export interface IQueueConfiguration {
-    readonly url?: string;
-    readonly storageAccount: string;
-    readonly storageAccessKey: string;
-=======
 /**
  * When connecting to a queue, the QueueClient:
  * uses the connectionString (if provided) to connect, otherwise
@@ -74,7 +68,6 @@
     readonly url?: string;
     readonly storageAccount?: string;
     readonly storageAccessKey?: string;
->>>>>>> ad5cdd82
     readonly queueName: string;
     readonly preprocessor?: IQueueMessagePreprocessor;
     readonly retryCount?: number;
