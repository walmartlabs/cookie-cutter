/*
Copyright (c) Walmart Inc.

This source code is licensed under the Apache 2.0 license found in the
LICENSE file in the root directory of this source tree.
*/

import { config, IMessageEncoder } from "@walmartlabs/cookie-cutter-core";
<<<<<<< HEAD
import { IQueueConfiguration, IQueueMessagePreprocessor, IQueueSourceConfiguration } from "..";
=======
import {
    IQueueConfiguration,
    IQueueMessagePreprocessor,
    IQueueSourceConfiguration,
    IDeadLetterQueueConfiguration,
} from "..";

@config.section
export class DeadLetterQueueConfiguration implements IDeadLetterQueueConfiguration {
    @config.field(config.converters.string)
    public set queueName(_: string) {
        config.noop();
    }
    public get queueName(): string {
        return config.noop();
    }

    @config.field(config.converters.number)
    public set maxDequeueCount(_: number) {
        config.noop();
    }
    public get maxDequeueCount(): number {
        return config.noop();
    }

    @config.field(
        config.converters.timespanOf(
            config.TimeSpanTargetUnit.Seconds,
            config.TimeSpanTargetUnit.Seconds
        )
    )
    public set visibilityTimeout(_: number) {
        config.noop();
    }
    public get visibilityTimeout(): number {
        return config.noop();
    }

    @config.field(
        config.converters.timespanOf(
            config.TimeSpanTargetUnit.Seconds,
            config.TimeSpanTargetUnit.Seconds
        )
    )
    public set messageTimeToLive(_: number) {
        config.noop();
    }
    public get messageTimeToLive(): number {
        return config.noop();
    }

    @config.field(config.converters.number)
    public set retryCount(_: number) {
        config.noop();
    }
    public get retryCount(): number {
        return config.noop();
    }

    @config.field(config.converters.timespan)
    public set retryInterval(_: number) {
        config.noop();
    }
    public get retryInterval(): number {
        return config.noop();
    }
}
>>>>>>> 3263752e

@config.section
export class QueueConfiguration implements IQueueConfiguration {
    @config.field(config.converters.string)
    public set url(_: string) {
        config.noop();
    }
    public get url(): string {
        return config.noop();
    }

    @config.field(config.converters.string)
    public set storageAccount(_: string) {
        config.noop();
    }
    public get storageAccount(): string {
        return config.noop();
    }

    @config.field(config.converters.string)
    public set storageAccessKey(_: string) {
        config.noop();
    }
    public get storageAccessKey(): string {
        return config.noop();
    }

    @config.field(config.converters.string)
    public set queueName(_: string) {
        config.noop();
    }
    public get queueName(): string {
        return config.noop();
    }

    @config.field(config.converters.none)
    public set preprocessor(_: IQueueMessagePreprocessor) {
        config.noop();
    }
    public get preprocessor(): IQueueMessagePreprocessor {
        return config.noop();
    }

    @config.field(config.converters.number)
    public set retryCount(_: number) {
        config.noop();
    }
    public get retryCount(): number {
        return config.noop();
    }

    @config.field(config.converters.timespan)
    public set retryInterval(_: number) {
        config.noop();
    }
    public get retryInterval(): number {
        return config.noop();
    }

    @config.field(config.converters.none)
    public set encoder(_: IMessageEncoder) {
        config.noop();
    }
    public get encoder(): IMessageEncoder {
        return config.noop();
    }

    @config.field(config.converters.string)
    public set largeItemBlobContainer(_: string) {
        config.noop();
    }
    public get largeItemBlobContainer(): string {
        return config.noop();
    }

    @config.field(config.converters.boolean)
    public set createQueueIfNotExists(_: boolean) {
        config.noop();
    }
    public get createQueueIfNotExists(): boolean {
        return config.noop();
    }
}

@config.section
export class QueueSourceConfiguration extends QueueConfiguration
    implements IQueueSourceConfiguration {
    @config.field(config.converters.number)
    public set numOfMessages(_: number) {
        config.noop();
    }
    public get numOfMessages(): number {
        return config.noop();
    }

    @config.field(
        config.converters.timespanOf(
            config.TimeSpanTargetUnit.Seconds,
            config.TimeSpanTargetUnit.Seconds
        )
    )
    public set visibilityTimeout(_: number) {
        config.noop();
    }
    public get visibilityTimeout(): number {
        return config.noop();
    }

    @config.field<IDeadLetterQueueConfiguration>(DeadLetterQueueConfiguration)
    public set deadLetterQueue(_: IDeadLetterQueueConfiguration) {
        config.noop();
    }
    public get deadLetterQueue(): IDeadLetterQueueConfiguration {
        return config.noop();
    }
}<|MERGE_RESOLUTION|>--- conflicted
+++ resolved
@@ -6,9 +6,6 @@
 */
 
 import { config, IMessageEncoder } from "@walmartlabs/cookie-cutter-core";
-<<<<<<< HEAD
-import { IQueueConfiguration, IQueueMessagePreprocessor, IQueueSourceConfiguration } from "..";
-=======
 import {
     IQueueConfiguration,
     IQueueMessagePreprocessor,
@@ -76,7 +73,6 @@
         return config.noop();
     }
 }
->>>>>>> 3263752e
 
 @config.section
 export class QueueConfiguration implements IQueueConfiguration {
