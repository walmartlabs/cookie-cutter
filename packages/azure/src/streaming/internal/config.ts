/*
Copyright (c) Walmart Inc.

This source code is licensed under the Apache 2.0 license found in the
LICENSE file in the root directory of this source tree.
*/

import { config, IMessageEncoder } from "@walmartlabs/cookie-cutter-core";
import {
    IQueueConfiguration,
    IQueueMessagePreprocessor,
    IQueueSourceConfiguration,
    IDeadLetterQueueConfiguration,
} from "..";

@config.section
export class DeadLetterQueueConfiguration implements IDeadLetterQueueConfiguration {
    @config.field(config.converters.string)
    public set queueName(_: string) {
        config.noop();
    }
    public get queueName(): string {
        return config.noop();
    }

    @config.field(config.converters.number)
    public set maxDequeueCount(_: number) {
        config.noop();
    }
    public get maxDequeueCount(): number {
        return config.noop();
    }

    @config.field(
        config.converters.timespanOf(
            config.TimeSpanTargetUnit.Seconds,
            config.TimeSpanTargetUnit.Seconds
        )
    )
    public set visibilityTimeout(_: number) {
        config.noop();
    }
    public get visibilityTimeout(): number {
        return config.noop();
    }

    @config.field(
        config.converters.timespanOf(
            config.TimeSpanTargetUnit.Seconds,
            config.TimeSpanTargetUnit.Seconds
        )
    )
    public set messageTimeToLive(_: number) {
        config.noop();
    }
    public get messageTimeToLive(): number {
        return config.noop();
    }

    @config.field(config.converters.number)
    public set retryCount(_: number) {
        config.noop();
    }
    public get retryCount(): number {
        return config.noop();
    }

    @config.field(config.converters.timespan)
    public set retryInterval(_: number) {
        config.noop();
    }
    public get retryInterval(): number {
        return config.noop();
    }
}

@config.section
export class QueueConfiguration implements IQueueConfiguration {
    @config.field(config.converters.string)
    public set url(_: string) {
        config.noop();
    }
    public get url(): string {
        return config.noop();
    }

    @config.field(config.converters.string)
    public set storageAccount(_: string) {
        config.noop();
    }
    public get storageAccount(): string {
        return config.noop();
    }

    @config.field(config.converters.string)
    public set storageAccessKey(_: string) {
        config.noop();
    }
    public get storageAccessKey(): string {
        return config.noop();
    }

    @config.field(config.converters.string)
    public set queueName(_: string) {
        config.noop();
    }
    public get queueName(): string {
        return config.noop();
    }

<<<<<<< HEAD
=======
    @config.field(config.converters.string)
    public set connectionString(_: string) {
        config.noop();
    }
    public get connectionString(): string {
        return config.noop();
    }

>>>>>>> ad5cdd82
    @config.field(config.converters.none)
    public set preprocessor(_: IQueueMessagePreprocessor) {
        config.noop();
    }
    public get preprocessor(): IQueueMessagePreprocessor {
        return config.noop();
    }

    @config.field(config.converters.number)
    public set retryCount(_: number) {
        config.noop();
    }
    public get retryCount(): number {
        return config.noop();
    }

    @config.field(config.converters.timespan)
    public set retryInterval(_: number) {
        config.noop();
    }
    public get retryInterval(): number {
        return config.noop();
    }

    @config.field(config.converters.none)
    public set encoder(_: IMessageEncoder) {
        config.noop();
    }
    public get encoder(): IMessageEncoder {
        return config.noop();
    }

    @config.field(config.converters.string)
    public set largeItemBlobContainer(_: string) {
        config.noop();
    }
    public get largeItemBlobContainer(): string {
        return config.noop();
    }

    @config.field(config.converters.boolean)
    public set createQueueIfNotExists(_: boolean) {
        config.noop();
    }
    public get createQueueIfNotExists(): boolean {
        return config.noop();
    }
}

@config.section
export class QueueSourceConfiguration extends QueueConfiguration
    implements IQueueSourceConfiguration {
    @config.field(config.converters.number)
    public set numOfMessages(_: number) {
        config.noop();
    }
    public get numOfMessages(): number {
        return config.noop();
    }

    @config.field(
        config.converters.timespanOf(
            config.TimeSpanTargetUnit.Seconds,
            config.TimeSpanTargetUnit.Seconds
        )
    )
    public set visibilityTimeout(_: number) {
        config.noop();
    }
    public get visibilityTimeout(): number {
        return config.noop();
    }

    @config.field<IDeadLetterQueueConfiguration>(DeadLetterQueueConfiguration)
    public set deadLetterQueue(_: IDeadLetterQueueConfiguration) {
        config.noop();
    }
    public get deadLetterQueue(): IDeadLetterQueueConfiguration {
        return config.noop();
    }
}<|MERGE_RESOLUTION|>--- conflicted
+++ resolved
@@ -108,8 +108,6 @@
         return config.noop();
     }
 
-<<<<<<< HEAD
-=======
     @config.field(config.converters.string)
     public set connectionString(_: string) {
         config.noop();
@@ -118,7 +116,6 @@
         return config.noop();
     }
 
->>>>>>> ad5cdd82
     @config.field(config.converters.none)
     public set preprocessor(_: IQueueMessagePreprocessor) {
         config.noop();
