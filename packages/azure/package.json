--- conflicted
+++ resolved
@@ -1,10 +1,6 @@
 {
     "name": "@walmartlabs/cookie-cutter-azure",
-<<<<<<< HEAD
-    "version": "1.3.0-beta.2",
-=======
     "version": "1.3.0-beta.3",
->>>>>>> 6b4d5732
     "license": "Apache-2.0",
     "main": "dist/index.js",
     "types": "dist/index.d.ts",
