--- conflicted
+++ resolved
@@ -1,10 +1,6 @@
 {
     "name": "@walmartlabs/cookie-cutter-azure",
-<<<<<<< HEAD
-    "version": "1.4.0",
-=======
     "version": "1.5.0-beta.2",
->>>>>>> 08809c98
     "license": "Apache-2.0",
     "main": "dist/index.js",
     "types": "dist/index.d.ts",
@@ -17,21 +13,6 @@
         "url": "https://github.com/walmartlabs/cookie-cutter/issues"
     },
     "dependencies": {
-<<<<<<< HEAD
-        "@azure/cosmos": "3.9.1",
-        "@azure/storage-queue": "^12.0.5",
-        "@azure/storage-blob": "12.4.1",
-        "lodash": "4.17.21",
-        "opentracing": "0.14.4",
-        "tunnel": "0.0.6",
-        "uuid": "8.3.0"
-    },
-    "peerDependencies": {
-        "@walmartlabs/cookie-cutter-core": "^1.4.0"
-    },
-    "devDependencies": {
-        "@walmartlabs/cookie-cutter-core": "^1.4.0"
-=======
         "@azure/cosmos": "3.9.5",
         "@azure/storage-queue": "^12.0.5",
         "@azure/storage-blob": "12.4.1",
@@ -45,7 +26,6 @@
     },
     "devDependencies": {
         "@walmartlabs/cookie-cutter-core": "^1.5.0-beta"
->>>>>>> 08809c98
     },
     "scripts": {
         "build": "tsc",
