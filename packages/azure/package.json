--- conflicted
+++ resolved
@@ -1,6 +1,6 @@
 {
     "name": "@walmartlabs/cookie-cutter-azure",
-    "version": "1.4.0-beta.1",
+    "version": "1.4.0-beta.2",
     "license": "Apache-2.0",
     "main": "dist/index.js",
     "types": "dist/index.d.ts",
@@ -13,17 +13,10 @@
         "url": "https://github.com/walmartlabs/cookie-cutter/issues"
     },
     "dependencies": {
-<<<<<<< HEAD
-        "@azure/cosmos": "3.6.3",
-        "@azure/storage-blob": "^12.1.2",
-        "@azure/storage-queue": "^12.0.5",
-        "lodash": "4.17.15",
-=======
         "@azure/cosmos": "3.9.1",
         "@azure/storage-blob": "^12.1.2",
         "@azure/storage-queue": "^12.0.5",
         "lodash": "4.17.20",
->>>>>>> 87a7b2e7
         "opentracing": "0.14.4",
         "tunnel": "0.0.6",
         "uuid": "8.3.0"
