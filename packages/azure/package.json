--- conflicted
+++ resolved
@@ -13,16 +13,10 @@
         "url": "https://github.com/walmartlabs/cookie-cutter/issues"
     },
     "dependencies": {
-<<<<<<< HEAD
-        "@azure/cosmos": "3.6.3",
+        "@azure/cosmos": "3.9.1",
         "@azure/storage-blob": "^12.1.2",
         "@azure/storage-queue": "^12.0.5",
-        "lodash": "4.17.15",
-=======
-        "@azure/cosmos": "3.9.1",
-        "azure-storage": "2.10.3",
         "lodash": "4.17.20",
->>>>>>> 2d7ab15e
         "opentracing": "0.14.4",
         "tunnel": "0.0.6",
         "uuid": "8.3.0"
