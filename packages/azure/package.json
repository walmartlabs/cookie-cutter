--- conflicted
+++ resolved
@@ -1,10 +1,6 @@
 {
     "name": "@walmartlabs/cookie-cutter-azure",
-<<<<<<< HEAD
-    "version": "1.2.1",
-=======
     "version": "1.3.0-rc.0",
->>>>>>> 3263752e
     "license": "Apache-2.0",
     "main": "dist/index.js",
     "types": "dist/index.d.ts",
@@ -17,20 +13,6 @@
         "url": "https://github.com/walmartlabs/cookie-cutter/issues"
     },
     "dependencies": {
-<<<<<<< HEAD
-        "@azure/cosmos": "3.6.3",
-        "azure-storage": "2.10.3",
-        "lodash": "4.17.15",
-        "opentracing": "0.14.4",
-        "tunnel": "0.0.6",
-        "uuid": "8.0.0"
-    },
-    "peerDependencies": {
-        "@walmartlabs/cookie-cutter-core": "^1.2.0"
-    },
-    "devDependencies": {
-        "@walmartlabs/cookie-cutter-core": "^1.2.0"
-=======
         "@azure/cosmos": "3.9.1",
         "azure-storage": "2.10.3",
         "lodash": "4.17.20",
@@ -43,7 +25,6 @@
     },
     "devDependencies": {
         "@walmartlabs/cookie-cutter-core": "^1.3.0-rc"
->>>>>>> 3263752e
     },
     "scripts": {
         "build": "tsc",
