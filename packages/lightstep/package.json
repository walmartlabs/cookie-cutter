--- conflicted
+++ resolved
@@ -13,13 +13,8 @@
         "url": "https://github.com/walmartlabs/cookie-cutter/issues"
     },
     "dependencies": {
-<<<<<<< HEAD
-        "lightstep-tracer": "0.24.1",
+        "lightstep-tracer": "0.30.2",
         "opentracing": "workspace:*"
-=======
-        "lightstep-tracer": "0.30.2",
-        "opentracing": "0.14.4"
->>>>>>> 6b4d5732
     },
     "peerDependencies": {
         "@walmartlabs/cookie-cutter-core": "^1.3.0-beta"
